--- conflicted
+++ resolved
@@ -19,15 +19,9 @@
     ircode,
     @is_primitive,
     MinimalCtx,
-<<<<<<< HEAD
-    primal,
-    tangent,
-    val
-=======
     val,
     primal,
     tangent
->>>>>>> 55aaa3bd
 
 using DiffTests, LinearAlgebra, Random, Setfield
 
