# This file was introduced as part of the transition from 1.10 to 1.11. Its purpose is to
# ensure that Mooncake can handle the new implementation of `Array`s. This implementation
# relies on the new `Memory` and `MemoryRef` types (aliases for specific parametrisations of
# `GenericMemory` and `GenericMemoryRef`). Consequently, the code here will make little
# sense unless you are familiar with these types, and how they relate to `Array`s.
# Fortunately, Oscar Smith and Jameson Nash gave an excellent talk at JuliaCon 2024 on
# exactly this topic, which you can find here: https://www.youtube.com/watch?v=L6BFQ1d8xNs .

#
# Memory
#

# Tangent Interface Implementation

const Maybe{T} = Union{Nothing,T}

tangent_type(::Type{<:Memory{P}}) where {P} = Memory{tangent_type(P)}

function zero_tangent_internal(x::Memory{P}, stackdict::Maybe{IdDict}) where {P}
    T = tangent_type(typeof(x))

    # If no stackdict is provided, then the caller promises that there is no need for it.
    if stackdict === nothing
        t = T(undef, length(x))
        return _map_if_assigned!(Base.Fix2(zero_tangent_internal, stackdict), t, x)::T
    end

    # If we've seen this primal before, then we have a circular reference, and must return
    # the tangent which has already been allocated for it.
    haskey(stackdict, x) && return stackdict[x]::T

    # We have not seen this primal before, so allocate + store the tangent for it, and zero
    # out the elements.
    t = T(undef, length(x))
    stackdict[x] = t
    return _map_if_assigned!(Base.Fix2(zero_tangent_internal, stackdict), t, x)::T
end

function randn_tangent_internal(rng::AbstractRNG, x::Memory, stackdict::Maybe{IdDict})
    T = tangent_type(typeof(x))
    haskey(stackdict, x) && return stackdict[x]::T

    t = T(undef, length(x))
    stackdict[x] = t
    return _map_if_assigned!(x -> randn_tangent_internal(rng, x, stackdict), t, x)::T
end

function TestUtils.has_equal_data_internal(
    x::Memory{P}, y::Memory{P}, equal_undefs::Bool, d::Dict{Tuple{UInt,UInt},Bool}
) where {P}
    length(x) == length(y) || return false
    id_pair = (objectid(x), objectid(y))
    haskey(d, id_pair) && return d[id_pair]

    d[id_pair] = true
    equality = map(1:length(x)) do n
        if isassigned(x, n) != isassigned(y, n)
            return !equal_undefs
        elseif !isassigned(x, n)
            return true
        else
            return TestUtils.has_equal_data_internal(x[n], y[n], equal_undefs, d)
        end
    end
    return all(equality)
end

function _increment!!(c::IncCache, x::Memory{P}, y::Memory{P}) where {P}
    (x in c || x === y) && return x
    push!(c, x)
    return _map_if_assigned!((x, y) -> _increment!!(c, x, y), x, x, y)
end

function _set_to_zero!!(c::IncCache, x::Memory)
<<<<<<< HEAD
    x in c && return x
    push!(c, x)
    return _map_if_assigned!(_set_to_zero!!, x, x)
=======
    haskey(c, x) && return x
    c[x] = false
    return _map_if_assigned!(Base.Fix1(_set_to_zero!!, c), x, x)
>>>>>>> 710b0681
end

function __add_to_primal(c::MaybeCache, p::Memory{P}, t::Memory, unsafe::Bool) where {P}
    k = (p, t, unsafe)
    haskey(c, k) && return c[k]::Memory{P}
    p′ = Memory{P}(undef, length(p))
    c[key] = p′
    return _map_if_assigned!((p, t) -> __add_to_primal(c, p, t, unsafe), p′, p, t)
end

function __diff(c::MaybeCache, p::Memory{P}, q::Memory{P}) where {P}
    key = (p, q)
    haskey(c, key) && return c[key]::tangent_type(P)
    t = Memory{tangent_type(P)}(undef, length(p))
    c[key] = t
    return _map_if_assigned!((p, q) -> __diff(c, p, q), t, p, q)
end

function __dot(c::MaybeCache, t::Memory{T}, s::Memory{T}) where {T}
    key = (t, s)
    haskey(c, key) && return c[key]::Float64
    c[key] = 0.0
    isbitstype(T) && return sum(_map((t, s) -> __dot(c, t, s), t, s))
    return sum(
        _map(eachindex(t)) do n
            (isassigned(t, n) && isassigned(s, n)) ? __dot(c, t[n], s[n]) : 0.0
        end;
        init=0.0,
    )
end

function __scale(c::MaybeCache, a::Float64, t::Memory{T}) where {T}
    haskey(c, t) && return c[t]::Memory{T}
    t′ = Memory{T}(undef, length(t))
    c[t] = t′
    return _map_if_assigned!(t -> __scale(c, a, t), t′, t)
end

import .TestUtils: populate_address_map!
function populate_address_map!(m::TestUtils.AddressMap, p::Memory, t::Memory)
    k = pointer_from_objref(p)
    v = pointer_from_objref(t)
    if haskey(m, k)
        @assert m[k] == v
        return m
    end
    m[k] = v
    foreach(n -> isassigned(p, n) && populate_address_map!(m, p[n], t[n]), eachindex(p))
    return m
end

# FData / RData Interface Implementation

tangent_type(::Type{F}, ::Type{NoRData}) where {F<:Memory} = F

tangent(f::Memory, ::NoRData) = f

function _verify_fdata_value(p::Memory{P}, f::Memory{F}) where {P,F}
    if length(p) != length(f)
        msg =
            "length(p) == $(length(p)) but length(f) == $(length(f)). " *
            "p isa Memory{$P} and f isa Memory{$F}"
        throw(error(msg))
    end
    return nothing
end

#
# Array -- tangent interface implementation
#

@inline function zero_tangent_internal(x::Array, stackdict::Maybe{IdDict})
    T = tangent_type(typeof(x))

    # If we already have a tangent for this, just return that.
    haskey(stackdict, x) && return stackdict[x]::T

    # Construct a new tangent, log it in the `stackdict`, and return it.
    dx = _new_(T)
    Base.setfield!(dx, :size, x.size)
    stackdict[x] = dx
    Base.setfield!(dx, :ref, zero_tangent_internal(x.ref, stackdict))
    return dx::T
end

function randn_tangent_internal(rng::AbstractRNG, x::Array, stackdict::Maybe{IdDict})
    T = tangent_type(typeof(x))

    # If we already have a tangent for this, just return that.
    haskey(stackdict, x) && return stackdict[x]::T

    # Construct a new tangent, log it in the `stackdict`, and return it.
    dx = _new_(T)
    Base.setfield!(dx, :size, x.size)
    stackdict[x] = dx
    Base.setfield!(dx, :ref, randn_tangent_internal(rng, x.ref, stackdict))
    return dx::T
end

function _increment!!(c::IncCache, x::T, y::T) where {T<:Array}
    @show "doing this one"
    display(x)
    display(y)
    println("end")
    if (x in c || x === y)
        @show "found x"
        return x
    else
        @show "continuing"
    end
    push!(c, x)
    display(c)
    _map_if_assigned!((x, y) -> _increment!!(c, x, y), x, x, y)
    println("x after is")
    display(x)
    return x
end

function _set_to_zero!!(c::IncCache, x::Array)
<<<<<<< HEAD
    x in c && return x
    push!(c, x)
=======
    haskey(c, x) && return x
    c[x] = false
>>>>>>> 710b0681
    return _map_if_assigned!(Base.Fix1(_set_to_zero!!, c), x, x)
end

function __scale(c::MaybeCache, a::Float64, t::T) where {T<:Array}
    haskey(c, t) && return c[t]::T
    t′ = T(undef, size(t)...)
    c[t] = t′
    return _map_if_assigned!(t -> __scale(c, a, t), t′, t)
end

function __dot(c::MaybeCache, t::T, s::T) where {T<:Array}
    key = (t, s)
    haskey(c, key) && return c[key]::Float64
    c[key] = 0.0
    isbitstype(T) && return sum(_map((t, s) -> __dot(c, t, s), t, s))
    return sum(
        _map(eachindex(t)) do n
            (isassigned(t, n) && isassigned(s, n)) ? __dot(c, t[n], s[n]) : 0.0
        end;
        init=0.0,
    )
end

function __add_to_primal(c::MaybeCache, x::Array{P,N}, t::Array{<:Any,N}, unsafe::Bool) where {P,N}
    key = (x, t, unsafe)
    haskey(c, key) && return c[key]::Array{P,N}
    x′ = Array{P,N}(undef, size(x)...)
    c[key] = x′
    return _map_if_assigned!((x, t) -> __add_to_primal(c, x, t, unsafe), x′, x, t)
end

function __diff(c::MaybeCache, p::P, q::P) where {P<:Array}
    key = (p, q)
    haskey(c, key) && return c[key]::tangent_type(P)
    t = tangent_type(P)(undef, size(p))
    c[key] = t
    return _map_if_assigned!((p, q) -> __diff(c, p, q), t, p, q)
end

# Rules

@is_primitive(
    MinimalCtx, Tuple{typeof(unsafe_copyto!),MemoryRef{P},MemoryRef{P},Int} where {P}
)
function rrule!!(
    ::CoDual{typeof(unsafe_copyto!)},
    dest::CoDual{MemoryRef{P}},
    src::CoDual{MemoryRef{P}},
    _n::CoDual{Int},
) where {P}
    n = primal(_n)

    # Copy state of primal and fdata of dest.
    dest_primal_copy = memoryref(Memory{P}(undef, n))
    dest_fdata_copy = memoryref(Memory{tangent_type(P)}(undef, n))
    unsafe_copyto!(dest_primal_copy, dest.x, n)
    unsafe_copyto!(dest_fdata_copy, dest.dx, n)

    # Apply primal computation to both primal and fdata.
    unsafe_copyto!(dest.x, src.x, n)
    unsafe_copyto!(dest.dx, src.dx, n)

    function unsafe_copyto!_adjoint(::NoRData)

        # Increment tangents in src by values in dest.
        tmp = Memory{eltype(dest.dx)}(undef, n)
        unsafe_copyto!(memoryref(tmp), dest.dx, n)

        # Restore state of `dest`.
        unsafe_copyto!(dest.x, dest_primal_copy, n)
        unsafe_copyto!(dest.dx, dest_fdata_copy, n)

        # Increment gradients.
        @inbounds for i in 1:n
            src_ref = memoryref(src.dx, i)
            src_ref[] = increment!!(src_ref[], memoryref(tmp, i)[])
        end

        return ntuple(_ -> NoRData(), 4)
    end
    return dest, unsafe_copyto!_adjoint
end

#
# MemoryRef
#

# Tangent Interface Implementation

tangent_type(::Type{<:MemoryRef{P}}) where {P} = MemoryRef{tangent_type(P)}

#=
Given a new chunk of memory `m`, construct a `MemoryRef` which points to the same relative
position in `x`, as `m` points to in its underlying `Memory` object. For example, in the
following:
```julia
original_mem = Memory{Float64}(undef, 10)
x = memoryref(original_mem, 4)
new_mem = Memory{Float64}(undef, 10)
new_x = construct_ref(x, new_mem)
```
`new_x` will point towards the 4th element of `new_mem`. Care is required of the length
of `original_mem` is `0`. See implementation for details.
=#
function construct_ref(x::MemoryRef, m::Memory)
    return isempty(m) ? memoryref(m) : memoryref(m, Core.memoryrefoffset(x))
end

function zero_tangent_internal(x::MemoryRef, stackdict::Maybe{IdDict})
    return construct_ref(x, zero_tangent_internal(x.mem, stackdict))
end

function randn_tangent_internal(rng::AbstractRNG, x::MemoryRef, stackdict::Maybe{IdDict})
    return construct_ref(x, randn_tangent_internal(rng, x.mem, stackdict))
end

function TestUtils.has_equal_data_internal(
    x::MemoryRef{P}, y::MemoryRef{P}, equal_undefs::Bool, d::Dict{Tuple{UInt,UInt},Bool}
) where {P}
    equal_refs = Core.memoryrefoffset(x) == Core.memoryrefoffset(y)
    equal_data = TestUtils.has_equal_data_internal(x.mem, y.mem, equal_undefs, d)
    return equal_refs && equal_data
end

function _increment!!(c::IncCache, x::P, y::P) where {P<:MemoryRef}
    return construct_ref(x, _increment!!(c, x.mem, y.mem))
end

function _set_to_zero!!(c::IncCache, x::MemoryRef)
    _set_to_zero!!(c, x.mem)
    return x
end

function __add_to_primal(c::MaybeCache, p::MemoryRef, t::MemoryRef, unsafe::Bool)
    return construct_ref(p, __add_to_primal(c, p.mem, t.mem, unsafe))
end

function __diff(c::MaybeCache, p::P, q::P) where {P<:MemoryRef}
    @assert Core.memoryrefoffset(p) == Core.memoryrefoffset(q)
    return construct_ref(p, __diff(c, p.mem, q.mem))
end

function __dot(c::MaybeCache, t::T, s::T) where {T<:MemoryRef}
    @assert Core.memoryrefoffset(t) == Core.memoryrefoffset(s)
    return __dot(c, t.mem, s.mem)
end

__scale(c::MaybeCache, a::Float64, t::MemoryRef) = construct_ref(t, __scale(c, a, t.mem))

function populate_address_map!(m::TestUtils.AddressMap, p::MemoryRef, t::MemoryRef)
    return populate_address_map!(m, p.mem, t.mem)
end

# FData / RData Interface Implementation

fdata_type(::Type{<:MemoryRef{T}}) where {T} = MemoryRef{T}

rdata_type(::Type{<:MemoryRef}) = NoRData

tangent_type(::Type{<:MemoryRef{T}}, ::Type{NoRData}) where {T} = MemoryRef{T}

tangent(f::MemoryRef, ::NoRData) = f

function _verify_fdata_value(p::MemoryRef{P}, f::MemoryRef{T}) where {P,T}
    return _verify_fdata_value(p.mem, f.mem)
end

#
# Rules for `Memory` and `MemoryRef`s
#

_val(::Val{c}) where {c} = c

using Core: memoryref_isassigned, memoryrefget, memoryrefset!, memoryrefnew, memoryrefoffset

@zero_adjoint(MinimalCtx, Tuple{typeof(memoryref_isassigned),GenericMemoryRef,Symbol,Bool})

@inline function lmemoryrefget(
    x::MemoryRef, ::Val{ordering}, ::Val{boundscheck}
) where {ordering,boundscheck}
    return memoryrefget(x, ordering, boundscheck)
end

@is_primitive MinimalCtx Tuple{typeof(lmemoryrefget),MemoryRef,Val,Val}
@inline function rrule!!(
    ::CoDual{typeof(lmemoryrefget)},
    x::CoDual{<:MemoryRef},
    _ordering::CoDual{<:Val},
    _boundscheck::CoDual{<:Val},
)
    ordering = primal(_ordering)
    bc = primal(_boundscheck)
    dx = x.dx
    function lmemoryrefget_adjoint(dy)
        new_tangent = increment_rdata!!(memoryrefget(dx, _val(ordering), _val(bc)), dy)
        memoryrefset!(dx, new_tangent, _val(ordering), _val(bc))
        return NoRData(), NoRData(), NoRData(), NoRData()
    end
    y = memoryrefget(x.x, _val(ordering), _val(bc))
    dy = fdata(memoryrefget(x.dx, _val(ordering), _val(bc)))
    return CoDual(y, dy), lmemoryrefget_adjoint
end

@inline Base.@propagate_inbounds function rrule!!(
    ::CoDual{typeof(memoryrefget)},
    x::CoDual{<:MemoryRef},
    _ordering::CoDual{Symbol},
    _boundscheck::CoDual{Bool},
)
    out, adj = rrule!!(
        zero_fcodual(lmemoryrefget),
        x,
        zero_fcodual(Val(primal(_ordering))),
        zero_fcodual(Val(primal(_boundscheck))),
    )
    memoryrefget_adjoint(dy) = adj(dy)
    return out, memoryrefget_adjoint
end

# Core.memoryrefmodify!

@inline function rrule!!(f::CoDual{typeof(memoryrefnew)}, x::CoDual{<:Memory})
    return CoDual(memoryrefnew(x.x), memoryrefnew(x.dx)), NoPullback(f, x)
end

@inline function rrule!!(
    f::CoDual{typeof(memoryrefnew)}, x::CoDual{<:MemoryRef}, ii::CoDual{Int}
)
    return CoDual(memoryrefnew(x.x, ii.x), memoryrefnew(x.dx, ii.x)), NoPullback(f, x, ii)
end

@inline function rrule!!(
    f::CoDual{typeof(memoryrefnew)},
    x::CoDual{<:MemoryRef},
    ii::CoDual{Int},
    boundscheck::CoDual{Bool},
)
    y = memoryrefnew(x.x, ii.x, boundscheck.x)
    dy = memoryrefnew(x.dx, ii.x, boundscheck.x)
    return CoDual(y, dy), NoPullback(f, x, ii, boundscheck)
end

@zero_adjoint MinimalCtx Tuple{typeof(memoryrefoffset),GenericMemoryRef}

# Core.memoryrefreplace!

@inline function lmemoryrefset!(
    x::MemoryRef, value, ::Val{ordering}, ::Val{boundscheck}
) where {ordering,boundscheck}
    return memoryrefset!(x, value, ordering, boundscheck)
end

@is_primitive MinimalCtx Tuple{typeof(lmemoryrefset!),MemoryRef,Any,Val,Val}

@inline function rrule!!(
    ::CoDual{typeof(lmemoryrefset!)},
    x::CoDual{<:MemoryRef{P},<:MemoryRef{V}},
    value::CoDual,
    _ordering::CoDual{<:Val},
    _boundscheck::CoDual{<:Val},
) where {P,V}
    ordering = primal(_ordering)
    bc = primal(_boundscheck)

    isbitstype(P) && return isbits_lmemoryrefset!_rule(x, value, ordering, bc)

    to_save = isassigned(x.x)
    old_x = Ref{Tuple{P,V}}()
    if to_save
        old_x[] = (
            memoryrefget(x.x, _val(ordering), _val(bc)),
            memoryrefget(x.dx, _val(ordering), _val(bc)),
        )
    end

    memoryrefset!(x.x, value.x, _val(ordering), _val(bc))
    dx = x.dx
    memoryrefset!(dx, tangent(value.dx, zero_rdata(value.x)), _val(ordering), _val(bc))
    function lmemoryrefset_adjoint(dy)
        dvalue = increment!!(dy, rdata(memoryrefget(dx, _val(ordering), _val(bc))))
        if to_save
            memoryrefset!(x.x, old_x[][1], _val(ordering), _val(bc))
            memoryrefset!(dx, old_x[][2], _val(ordering), _val(bc))
        end
        return NoRData(), NoRData(), dvalue, NoRData(), NoRData()
    end
    return value, lmemoryrefset_adjoint
end

function isbits_lmemoryrefset!_rule(x::CoDual, value::CoDual, ordering::Val, bc::Val)
    old_x = (
        memoryrefget(x.x, _val(ordering), _val(bc)),
        memoryrefget(x.dx, _val(ordering), _val(bc)),
    )
    memoryrefset!(x.x, value.x, _val(ordering), _val(bc))
    memoryrefset!(x.dx, zero_tangent(value.x), _val(ordering), _val(bc))

    function isbits_lmemoryrefset!_adjoint(dy)
        dvalue = increment!!(dy, rdata(memoryrefget(x.dx, _val(ordering), _val(bc))))
        memoryrefset!(x.x, old_x[1], _val(ordering), _val(bc))
        memoryrefset!(x.dx, old_x[2], _val(ordering), _val(bc))
        return NoRData(), NoRData(), dvalue, NoRData(), NoRData()
    end
    return value, isbits_lmemoryrefset!_adjoint
end

@inline function rrule!!(
    ::CoDual{typeof(memoryrefset!)},
    x::CoDual{<:MemoryRef{P},<:MemoryRef{V}},
    value::CoDual,
    ordering::CoDual{Symbol},
    boundscheck::CoDual{Bool},
) where {P,V}
    y, adj = rrule!!(
        zero_fcodual(lmemoryrefset!),
        x,
        value,
        zero_fcodual(Val(primal(ordering))),
        zero_fcodual(Val(primal(boundscheck))),
    )
    memoryrefset_adjoint(dy) = adj(dy)
    return y, memoryrefset_adjoint
end

# Core.memoryrefsetonce!
# Core.memoryrefswap!
# Core.set_binding_type!

# _new_ and _new_-adjacent rules for Memory, MemoryRef, and Array.

@is_primitive MinimalCtx Tuple{Type{<:Memory},UndefInitializer,Int}
function rrule!!(
    ::CoDual{Type{Memory{P}}}, ::CoDual{UndefInitializer}, n::CoDual{Int}
) where {P}
    x = Memory{P}(undef, primal(n))
    dx = zero_tangent_internal(x, nothing)
    return CoDual(x, dx), NoPullback((NoRData(), NoRData(), NoRData()))
end

function rrule!!(
    ::CoDual{typeof(_new_)},
    ::CoDual{Type{MemoryRef{P}}},
    ptr_or_offset::CoDual{Ptr{Nothing}},
    mem::CoDual{Memory{P}},
) where {P}
    y = _new_(MemoryRef{P}, ptr_or_offset.x, mem.x)
    dy = _new_(MemoryRef{tangent_type(P)}, bitcast(Ptr{Nothing}, ptr_or_offset.dx), mem.dx)
    return CoDual(y, dy), NoPullback(ntuple(_ -> NoRData(), 4))
end

function rrule!!(
    ::CoDual{typeof(_new_)},
    ::CoDual{Type{Array{P,N}}},
    ref::CoDual{MemoryRef{P}},
    size::CoDual{<:NTuple{N,Int}},
) where {P,N}
    y = _new_(Array{P,N}, ref.x, size.x)
    dy = _new_(Array{tangent_type(P),N}, ref.dx, size.x)
    return CoDual(y, dy), NoPullback(ntuple(_ -> NoRData(), 4))
end

# getfield / lgetfield rules for Memory, MemoryRef, and Array.

function rrule!!(
    ::CoDual{typeof(lgetfield)},
    x::CoDual{<:Memory,<:Memory},
    ::CoDual{Val{name}},
    ::CoDual{Val{order}},
) where {name,order}
    y = getfield(primal(x), name, order)
    wants_length = name === 1 || name === :length
    dy = wants_length ? NoFData() : bitcast(Ptr{NoTangent}, x.dx.ptr)
    return CoDual(y, dy), NoPullback(ntuple(_ -> NoRData(), 4))
end

function rrule!!(
    ::CoDual{typeof(lgetfield)},
    x::CoDual{<:MemoryRef,<:MemoryRef},
    ::CoDual{Val{name}},
    ::CoDual{Val{order}},
) where {name,order}
    y = getfield(primal(x), name, order)
    wants_offset = name === 1 || name === :ptr_or_offset
    dy = wants_offset ? bitcast(Ptr{NoTangent}, x.dx.ptr_or_offset) : x.dx.mem
    return CoDual(y, dy), NoPullback(ntuple(_ -> NoRData(), 4))
end

function rrule!!(
    ::CoDual{typeof(lgetfield)},
    x::CoDual{<:Array,<:Array},
    ::CoDual{Val{name}},
    ::CoDual{Val{order}},
) where {name,order}
    y = getfield(primal(x), name, order)
    wants_size = name === 2 || name === :size
    dy = wants_size ? NoFData() : x.dx.ref
    return CoDual(y, dy), NoPullback(ntuple(_ -> NoRData(), 4))
end

const _MemTypes = Union{Memory,MemoryRef,Array}

function rrule!!(
    f::CoDual{typeof(lgetfield)}, x::CoDual{<:_MemTypes,<:_MemTypes}, name::CoDual{<:Val}
)
    y, adj = rrule!!(f, x, name, zero_fcodual(Val(:not_atomic)))
    ternary_lgetfield_adjoint(dy) = adj(dy)[1:3]
    return y, ternary_lgetfield_adjoint
end

function rrule!!(
    ::CoDual{typeof(getfield)},
    x::CoDual{<:_MemTypes,<:_MemTypes},
    name::CoDual{<:Union{Int,Symbol}},
    order::CoDual{Symbol},
)
    y, adj = rrule!!(
        zero_fcodual(lgetfield),
        x,
        zero_fcodual(Val(primal(name))),
        zero_fcodual(Val(primal(order))),
    )
    getfield_adjoint(dy) = adj(dy)
    return y, getfield_adjoint
end

function rrule!!(
    f::CoDual{typeof(getfield)},
    x::CoDual{<:_MemTypes,<:_MemTypes},
    name::CoDual{<:Union{Int,Symbol}},
)
    y, adj = rrule!!(f, x, name, zero_fcodual(:not_atomic))
    ternary_getfield_adjoint(dy) = adj(dy)[1:3]
    return y, ternary_getfield_adjoint
end

@inline function rrule!!(
    ::CoDual{typeof(lsetfield!)},
    value::CoDual{<:Array,<:Array},
    ::CoDual{Val{name}},
    x::CoDual,
) where {name}
    old_x = getfield(value.x, name)
    old_dx = getfield(value.dx, name)
    setfield!(value.x, name, x.x)
    setfield!(value.dx, name, (name === :size || name === 2) ? x.x : x.dx)
    function array_lsetfield!_adjoint(::NoRData)
        setfield!(value.x, name, old_x)
        setfield!(value.dx, name, old_dx)
        return NoRData(), NoRData(), NoRData(), NoRData()
    end
    return x, array_lsetfield!_adjoint
end

# Misc. other rules which are required for correctness.

@is_primitive MinimalCtx Tuple{typeof(copy),Array}
function rrule!!(::CoDual{typeof(copy)}, a::CoDual{<:Array})
    dx = tangent(a)
    dy = copy(dx)
    y = CoDual(copy(primal(a)), dy)
    function copy_pullback!!(::NoRData)
        increment!!(dx, dy)
        return NoRData(), NoRData()
    end
    return y, copy_pullback!!
end

@is_primitive MinimalCtx Tuple{typeof(fill!),Array{<:Union{UInt8,Int8}},Integer}
@is_primitive MinimalCtx Tuple{typeof(fill!),Memory{<:Union{UInt8,Int8}},Integer}
function rrule!!(
    ::CoDual{typeof(fill!)}, a::CoDual{T}, x::CoDual{<:Integer}
) where {V<:Union{UInt8,Int8},T<:Union{Array{V},Memory{V}}}
    pa = primal(a)
    old_value = copy(pa)
    fill!(pa, primal(x))
    function fill!_pullback!!(::NoRData)
        pa .= old_value
        return NoRData(), NoRData(), NoRData()
    end
    return a, fill!_pullback!!
end

# Test cases

function _mems()

    # Set up memory with an undefined element.
    mem_with_single_undef = Memory{Memory{Int}}(undef, 2)
    mem_with_single_undef[1] = fill!(Memory{Int}(undef, 4), 2)

    # Return a collection of test cases.
    mems = [
        (fill!(Memory{Float64}(undef, 10), 0.0)),
        (fill!(Memory{Int}(undef, 5), 1)),
        (Memory{Vector{Float64}}([randn(1), randn(3)])),
        (Memory{Vector{Float64}}(undef, 3)),
        (Memory{Any}(randn(3))),
        (mem_with_single_undef),
        (Memory{Any}(undef, 0)),
    ]
    sample_values = [1.0, 3, randn(2), randn(2), 5.0, Memory{Int}(undef, 5), nothing]
    return mems, sample_values
end

function _mem_refs()

    # Generate test cases of arbitrary length.
    mems_1, sample_values_1 = _mems()

    # Restrict to minimum length of 2.
    _mems_2, _sample_values_2 = _mems()
    inds = findall(x -> length(x) >= 2, _mems_2)
    mems_2 = _mems_2[inds]
    sample_values_2 = _sample_values_2[inds]

    # Construct memoryref test cases.
    mem_refs = vcat([memoryref(m) for m in mems_1], [memoryref(m, 2) for m in mems_2])
    return mem_refs, vcat(sample_values_1, sample_values_2)
end

function generate_data_test_cases(rng_ctor, ::Val{:memory})
    return vcat(_mems()[1], _mem_refs()[1], [randn(2), Any[]])
end

function generate_hand_written_rrule!!_test_cases(rng_ctor, ::Val{:memory})
    rng = rng_ctor(123)
    mems, _ = _mems()
    mem_refs, sample_mem_ref_values = _mem_refs()

    assignable_refs = Iterators.filter(
        x -> length(x[1].mem) >= Core.memoryrefoffset(x[1]),
        zip(mem_refs, sample_mem_ref_values),
    )
    test_cases = vcat(

        # Rules for `Memory`
        (true, :stability, nothing, Memory{Float64}, undef, 5),
        (true, :stability, nothing, Memory{Memory{Float64}}, undef, 5),
        [(false, :stability_and_allocs, nothing, lgetfield, m, Val(:length)) for m in mems],
        [(false, :stability_and_allocs, nothing, lgetfield, m, Val(1)) for m in mems],
        [(false, :none, nothing, getfield, m, :length) for m in mems],
        [(false, :none, nothing, getfield, m, 1) for m in mems],

        # Rules for `MemoryRef`
        [
            (false, :none, nothing, memoryref_isassigned, mem_ref, :not_atomic, bc) for
            mem_ref in mem_refs for bc in [false, true]
        ],
        [
            (false, :none, nothing, memoryrefget, mem_ref, :not_atomic, bc) for
            mem_ref in filter(isassigned, mem_refs) for bc in [false, true]
        ],
        [(false, :none, nothing, memoryrefnew, mem) for mem in mems],
        [
            (false, :none, nothing, memoryrefnew, mem, 1) for
            mem in filter(x -> length(x.mem) > Core.memoryrefoffset(x), mem_refs)
        ],
        [
            (false, :none, nothing, memoryrefnew, mem, 1, bc) for
            mem in filter(x -> length(x.mem) > Core.memoryrefoffset(x), mem_refs) for
            bc in [false, true]
        ],
        [(false, :none, nothing, memoryrefoffset, mem_ref) for mem_ref in mem_refs],
        [
            (
                false,
                :none,
                nothing,
                lmemoryrefset!,
                mem_ref,
                sample_value,
                Val(:not_atomic),
                bc,
            ) for (mem_ref, sample_value) in assignable_refs for
            bc in [Val(false), Val(true)]
        ],
        [
            (false, :none, nothing, memoryrefset!, mem_ref, sample_value, :not_atomic, bc)
            for (mem_ref, sample_value) in assignable_refs for bc in [false, true]
        ],
        (
            false,
            :stability,
            nothing,
            unsafe_copyto!,
            randn(rng, 10).ref,
            randn(rng, 8).ref,
            5,
        ),
        (
            false,
            :stability,
            nothing,
            unsafe_copyto!,
            memoryref(randn(rng, 10).ref, 2),
            memoryref(randn(rng, 8).ref, 3),
            4,
        ),
        (
            false,
            :stability,
            nothing,
            unsafe_copyto!,
            [randn(rng, 10), randn(rng, 5)].ref,
            [randn(rng, 10), randn(rng, 3)].ref,
            2,
        ),

        # Rules for `Array`
        (false, :stability, nothing, _new_, Vector{Float64}, randn(rng, 10).ref, (10,)),
        (
            false,
            :stability,
            nothing,
            _new_,
            Vector{Vector{Float64}},
            [randn(rng, 10), randn(rng, 5)].ref,
            (2,),
        ),
        (false, :none, nothing, _new_, Vector{Any}, [1, randn(rng, 5)].ref, (2,)),
        (false, :stability, nothing, _new_, Matrix{Float64}, randn(rng, 12).ref, (4, 3)),
        (
            false,
            :stability,
            nothing,
            _new_,
            Array{Float64,3},
            randn(rng, 12).ref,
            (4, 1, 3),
        ),
        [
            (false, :stability, nothing, lgetfield, randn(rng, 10), f) for
            f in [Val(:ref), Val(:size), Val(1), Val(2)]
        ],
        [(false, :none, nothing, getfield, randn(rng, 10), f) for f in [:ref, :size, 1, 2]],
        (
            false,
            :stability_and_allocs,
            nothing,
            lsetfield!,
            randn(rng, 10),
            Val(:ref),
            randn(rng, 10).ref,
        ),
        (
            false,
            :stability_and_allocs,
            nothing,
            lsetfield!,
            randn(rng, 10),
            Val(1),
            randn(rng, 10).ref,
        ),
        (
            false,
            :stability_and_allocs,
            nothing,
            lsetfield!,
            randn(rng, 10),
            Val(:size),
            (10,),
        ),
        (false, :stability_and_allocs, nothing, lsetfield!, randn(rng, 10), Val(2), (10,)),
        (false, :none, nothing, setfield!, randn(rng, 10), :ref, randn(rng, 10).ref),
        (false, :none, nothing, setfield!, randn(rng, 10), 1, randn(rng, 10).ref),
        (false, :none, nothing, setfield!, randn(rng, 10), :size, (10,)),
        (false, :none, nothing, setfield!, randn(rng, 10), 2, (10,)),
    )
    memory = Any[]
    return test_cases, memory
end

function generate_derived_rrule!!_test_cases(rng_ctor, ::Val{:memory})
    rng = rng_ctor(123)
    x = Memory{Float64}(randn(rng, 10))
    test_cases = Any[
        (true, :none, nothing, Array{Float64,0}, undef),
        (true, :none, nothing, Array{Float64,1}, undef, 5),
        (true, :none, nothing, Array{Float64,2}, undef, 5, 4),
        (true, :none, nothing, Array{Float64,3}, undef, 5, 4, 3),
        (true, :none, nothing, Array{Float64,4}, undef, 5, 4, 3, 2),
        (true, :none, nothing, Array{Float64,5}, undef, 5, 4, 3, 2, 1),
        (true, :none, nothing, Array{Float64,0}, undef, ()),
        (true, :none, nothing, Array{Float64,4}, undef, (2, 3, 4, 5)),
        (true, :none, nothing, Array{Float64,5}, undef, (2, 3, 4, 5, 6)),
        (false, :none, nothing, copy, randn(5, 4)),
        (false, :none, nothing, Base._deletebeg!, randn(5), 0),
        (false, :none, nothing, Base._deletebeg!, randn(5), 2),
        (false, :none, nothing, Base._deletebeg!, randn(5), 5),
        (false, :none, nothing, Base._deleteend!, randn(5), 2),
        (false, :none, nothing, Base._deleteend!, randn(5), 5),
        (false, :none, nothing, Base._deleteend!, randn(5), 0),
        (false, :none, nothing, Base._deleteat!, randn(5), 2, 2),
        (false, :none, nothing, Base._deleteat!, randn(5), 1, 5),
        (false, :none, nothing, Base._deleteat!, randn(5), 5, 1),
        (false, :none, nothing, fill!, rand(Int8, 5), Int8(2)),
        (false, :none, nothing, fill!, rand(UInt8, 5), UInt8(2)),
        (false, :none, nothing, fill!, Memory{Int8}(rand(Int8, 5)), Int8(3)),
        (false, :none, nothing, fill!, Memory{UInt8}(rand(UInt8, 5)), UInt8(5)),
        (true, :none, nothing, Base._growbeg!, randn(5), 3),
        (true, :none, nothing, Base._growend!, randn(5), 3),
        (true, :none, nothing, Base._growat!, randn(5), 2, 2),
        (false, :none, nothing, sizehint!, randn(5), 10),
        (false, :none, nothing, unsafe_copyto!, randn(4), 2, randn(3), 1, 2),
        (
            false,
            :none,
            nothing,
            unsafe_copyto!,
            [rand(3) for _ in 1:5],
            2,
            [rand(4) for _ in 1:4],
            1,
            3,
        ),
        (
            false,
            :none,
            nothing,
            unsafe_copyto!,
            Vector{Any}(undef, 5),
            2,
            Any[rand() for _ in 1:4],
            1,
            3,
        ),
        (false, :none, nothing, x -> unsafe_copyto!(memoryref(x, 1), memoryref(x), 3), x),
        (false, :none, nothing, x -> unsafe_copyto!(memoryref(x), memoryref(x), 3), x),
        (false, :none, nothing, x -> unsafe_copyto!(memoryref(x), memoryref(x, 2), 3), x),
        (false, :none, nothing, x -> unsafe_copyto!(memoryref(x), memoryref(x, 4), 3), x),
    ]
    memory = Any[]
    return test_cases, memory
end<|MERGE_RESOLUTION|>--- conflicted
+++ resolved
@@ -72,15 +72,9 @@
 end
 
 function _set_to_zero!!(c::IncCache, x::Memory)
-<<<<<<< HEAD
-    x in c && return x
-    push!(c, x)
-    return _map_if_assigned!(_set_to_zero!!, x, x)
-=======
     haskey(c, x) && return x
     c[x] = false
     return _map_if_assigned!(Base.Fix1(_set_to_zero!!, c), x, x)
->>>>>>> 710b0681
 end
 
 function __add_to_primal(c::MaybeCache, p::Memory{P}, t::Memory, unsafe::Bool) where {P}
@@ -200,13 +194,8 @@
 end
 
 function _set_to_zero!!(c::IncCache, x::Array)
-<<<<<<< HEAD
-    x in c && return x
-    push!(c, x)
-=======
     haskey(c, x) && return x
     c[x] = false
->>>>>>> 710b0681
     return _map_if_assigned!(Base.Fix1(_set_to_zero!!, c), x, x)
 end
 
