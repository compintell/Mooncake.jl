--- conflicted
+++ resolved
@@ -1049,7 +1049,6 @@
     N_large = 33
     _names = Tuple(map(n -> Symbol("x$n"), 1:N_large))
 
-<<<<<<< HEAD
     abs_test_cases = [
         (sin, NoTangent),
         (Float16(5.0), Float16),
@@ -1081,132 +1080,11 @@
         (UnionAll, NoTangent),
         (typeof(<:), NoTangent),
     ]
-=======
-    abs_test_cases = vcat(
-        [
-            (sin, NoTangent(), NoTangent(), NoTangent()),
-            (map(Float16, (5.0, 4.0, 3.1, 7.1))...),
-            (5.0f0, 4.0f0, 3.0f0, 7.0f0),
-            (5.1, 4.0, 3.0, 7.0),
-            (svec(5.0), Any[4.0], Any[3.0], Any[7.0]),
-            ([3.0, 2.0], [1.0, 2.0], [2.0, 3.0], [3.0, 5.0]),
-            (Float64[], Float64[], Float64[], Float64[]),
-            (
-                [1, 2],
-                [NoTangent(), NoTangent()],
-                [NoTangent(), NoTangent()],
-                [NoTangent(), NoTangent()],
-            ),
-            (
-                [[1.0], [1.0, 2.0]],
-                [[2.0], [2.0, 3.0]],
-                [[3.0], [4.0, 5.0]],
-                [[5.0], [6.0, 8.0]],
-            ),
-            (
-                setindex!(Vector{Vector{Float64}}(undef, 2), [1.0], 1),
-                setindex!(Vector{Vector{Float64}}(undef, 2), [2.0], 1),
-                setindex!(Vector{Vector{Float64}}(undef, 2), [3.0], 1),
-                setindex!(Vector{Vector{Float64}}(undef, 2), [5.0], 1),
-            ),
-            (
-                setindex!(Vector{Vector{Float64}}(undef, 2), [1.0], 2),
-                setindex!(Vector{Vector{Float64}}(undef, 2), [2.0], 2),
-                setindex!(Vector{Vector{Float64}}(undef, 2), [3.0], 2),
-                setindex!(Vector{Vector{Float64}}(undef, 2), [5.0], 2),
-            ),
-            ((6.0, [1.0, 2.0]), (5.0, [3.0, 4.0]), (4.0, [4.0, 3.0]), (9.0, [7.0, 7.0])),
-            ((), NoTangent(), NoTangent(), NoTangent()),
-            ((1,), NoTangent(), NoTangent(), NoTangent()),
-            ((2, 3), NoTangent(), NoTangent(), NoTangent()),
-            (
-                Mooncake.tuple_fill(5.0, Val(N_large)),
-                Mooncake.tuple_fill(6.0, Val(N_large)),
-                Mooncake.tuple_fill(7.0, Val(N_large)),
-                Mooncake.tuple_fill(13.0, Val(N_large)),
-            ),
-            (
-                (a=6.0, b=[1.0, 2.0]),
-                (a=5.0, b=[3.0, 4.0]),
-                (a=4.0, b=[4.0, 3.0]),
-                (a=9.0, b=[7.0, 7.0]),
-            ),
-            ((;), NoTangent(), NoTangent(), NoTangent()),
-            (
-                NamedTuple{_names}(Mooncake.tuple_fill(5.0, Val(N_large))),
-                NamedTuple{_names}(Mooncake.tuple_fill(6.0, Val(N_large))),
-                NamedTuple{_names}(Mooncake.tuple_fill(7.0, Val(N_large))),
-                NamedTuple{_names}(Mooncake.tuple_fill(13.0, Val(N_large))),
-            ),
-            (
-                TestResources.TypeStableMutableStruct{Float64}(5.0, 3.0),
-                build_tangent(TestResources.TypeStableMutableStruct{Float64}, 5.0, 4.0),
-                build_tangent(TestResources.TypeStableMutableStruct{Float64}, 3.0, 3.0),
-                build_tangent(TestResources.TypeStableMutableStruct{Float64}, 8.0, 7.0),
-            ),
-            ( # complete init
-                TestResources.StructFoo(6.0, [1.0, 2.0]),
-                build_tangent(TestResources.StructFoo, 5.0, [3.0, 4.0]),
-                build_tangent(TestResources.StructFoo, 3.0, [2.0, 1.0]),
-                build_tangent(TestResources.StructFoo, 8.0, [5.0, 5.0]),
-            ),
-            ( # partial init
-                TestResources.StructFoo(6.0),
-                build_tangent(TestResources.StructFoo, 5.0),
-                build_tangent(TestResources.StructFoo, 4.0),
-                build_tangent(TestResources.StructFoo, 9.0),
-            ),
-            ( # complete init
-                TestResources.MutableFoo(6.0, [1.0, 2.0]),
-                build_tangent(TestResources.MutableFoo, 5.0, [3.0, 4.0]),
-                build_tangent(TestResources.MutableFoo, 3.0, [2.0, 1.0]),
-                build_tangent(TestResources.MutableFoo, 8.0, [5.0, 5.0]),
-            ),
-            ( # partial init
-                TestResources.MutableFoo(6.0),
-                build_tangent(TestResources.MutableFoo, 5.0),
-                build_tangent(TestResources.MutableFoo, 4.0),
-                build_tangent(TestResources.MutableFoo, 9.0),
-            ),
-            (
-                TestResources.StructNoFwds(5.0),
-                build_tangent(TestResources.StructNoFwds, 5.0),
-                build_tangent(TestResources.StructNoFwds, 4.0),
-                build_tangent(TestResources.StructNoFwds, 9.0),
-            ),
-            (
-                TestResources.StructNoRvs([5.0]),
-                build_tangent(TestResources.StructNoRvs, [5.0]),
-                build_tangent(TestResources.StructNoRvs, [4.0]),
-                build_tangent(TestResources.StructNoRvs, [9.0]),
-            ),
-            (UnitRange{Int}(5, 7), NoTangent(), NoTangent(), NoTangent()),
-        ],
-        map([
-            LowerTriangular{Float64,Matrix{Float64}},
-            UpperTriangular{Float64,Matrix{Float64}},
-            UnitLowerTriangular{Float64,Matrix{Float64}},
-            UnitUpperTriangular{Float64,Matrix{Float64}},
-        ]) do T
-            return (
-                T(randn(2, 2)),
-                build_tangent(T, [1.0 2.0; 3.0 4.0]),
-                build_tangent(T, [2.0 1.0; 5.0 4.0]),
-                build_tangent(T, [3.0 3.0; 8.0 8.0]),
-            )
-        end,
-        [
-            (p, NoTangent(), NoTangent(), NoTangent()) for
-            p in [Array, Float64, Union{Float64,Float32}, Union, UnionAll, typeof(<:)]
-        ],
-    )
-
     # Construct test cases containing circular references. These typically require multiple
     # lines of code to construct, so we build them before adding them to `rel_test_cases`.
     circular_vector = Any[5.0]
     circular_vector[1] = circular_vector
 
->>>>>>> 59565bcf
     rel_test_cases = Any[
         TestResources.StructFoo(6.0, [1.0, 2.0]),
         TestResources.StructFoo(6.0),
