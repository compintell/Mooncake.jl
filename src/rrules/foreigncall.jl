# Fallback rule for foreigncall which gives an interpretable error message.
struct MissingForeigncallRuleError <: Exception
    msg::String
end

Base.showerror(io::IO, err::MissingForeigncallRuleError) = print(io, err.msg)

# Fallback foreigncall rrule. This is a sufficiently common special case, that it's worth
# creating an informative error message, so that users have some chance of knowing why
# they're not able to differentiate a piece of code.
function rrule!!(::CoDual{typeof(_foreigncall_)}, args...)
    throw(MissingForeigncallRuleError(
        "No rrule!! available for foreigncall with primal argument types " *
        "$(typeof(map(primal, args))). " *
        "This problem has most likely arisen because there is a ccall somewhere in the " *
        "function you are trying to differentiate, for which an rrule!! has not been " *
        "explicitly written." *
        "You have three options: write an rrule!! for this foreigncall, write an rrule!! " *
        "for a Julia function that calls this foreigncall, or re-write your code to " *
        "avoid this foreigncall entirely. " *
        "If you believe that this error has arisen for some other reason than the above, " *
        "or the above does not help you to workaround this problem, please open an issue."
    ))
end

_get_arg_type(::Type{Val{T}}) where {T} = T

"""
    function _foreigncall_(
        ::Val{name}, ::Val{RT}, AT::Tuple, ::Val{nreq}, ::Val{calling_convention}, x...
    ) where {name, RT, nreq, calling_convention}

:foreigncall nodes get translated into calls to this function.
For example,
```julia
Expr(:foreigncall, :foo, Tout, (A, B), nreq, :ccall, args...)
```
becomes
```julia
_foreigncall_(Val(:foo), Val(Tout), (Val(A), Val(B)), Val(nreq), Val(:ccall), args...)
```
Please consult the Julia documentation for more information on how foreigncall nodes work,
and consult this package's tests for examples.

Credit: Umlaut.jl has the original implementation of this function. This is largely copied
over from there.
"""
@generated function _foreigncall_(
    ::Val{name}, ::Val{RT}, AT::Tuple, ::Val{nreq}, ::Val{calling_convention}, x::Vararg{Any, N}
) where {name, RT, nreq, calling_convention, N}
    return Expr(
        :foreigncall,
        QuoteNode(name),
        :($(RT)),
        Expr(:call, :(Core.svec), map(_get_arg_type, AT.parameters)...),
        :($nreq),
        QuoteNode(calling_convention),
        map(n -> :(x[$n]), 1:length(x))...,
    )
end

@is_primitive MinimalCtx Tuple{typeof(_foreigncall_), Vararg}

#
# Rules to handle / avoid foreigncall nodes
#

@zero_adjoint MinimalCtx Tuple{typeof(Base.allocatedinline), Type}

@zero_adjoint MinimalCtx Tuple{typeof(objectid), Any}

@is_primitive MinimalCtx Tuple{typeof(pointer_from_objref), Any}
function rrule!!(f::CoDual{typeof(pointer_from_objref)}, x)
    y = CoDual(
        pointer_from_objref(primal(x)),
        bitcast(Ptr{tangent_type(Nothing)}, pointer_from_objref(tangent(x))),
    )
    return y, NoPullback(f, x)
end

@zero_adjoint MinimalCtx Tuple{typeof(CC.return_type), Vararg}

@is_primitive MinimalCtx Tuple{typeof(Base.unsafe_pointer_to_objref), Ptr}
function rrule!!(f::CoDual{typeof(Base.unsafe_pointer_to_objref)}, x::CoDual{<:Ptr})
    y = CoDual(unsafe_pointer_to_objref(primal(x)), unsafe_pointer_to_objref(tangent(x)))
    return y, NoPullback(f, x)
end

@zero_adjoint MinimalCtx Tuple{typeof(Threads.threadid)}
@zero_adjoint MinimalCtx Tuple{typeof(typeintersect), Any, Any}

function _increment_pointer!(x::Ptr{T}, y::Ptr{T}, N::Integer) where {T}
    increment!!(unsafe_wrap(Vector{T}, x, N), unsafe_wrap(Vector{T}, y, N))
    return x
end

# unsafe_copyto! is the only function in Julia that appears to rely on a ccall to `memmove`.
# Since we can't differentiate `memmove` (due to a lack of type information), it is
# necessary to work with `unsafe_copyto!` instead.
@is_primitive MinimalCtx Tuple{typeof(unsafe_copyto!), Ptr{T}, Ptr{T}, Any} where {T}
function rrule!!(
    ::CoDual{typeof(unsafe_copyto!)}, dest::CoDual{Ptr{T}}, src::CoDual{Ptr{T}}, n::CoDual
) where {T}
    _n = primal(n)

    # Record values that will be overwritten.
    dest_copy = Vector{T}(undef, _n)
    ddest_copy = Vector{T}(undef, _n)
    pdest = primal(dest)
    ddest = tangent(dest)
    unsafe_copyto!(pointer(dest_copy), pdest, _n)
    unsafe_copyto!(pointer(ddest_copy), ddest, _n)

    # Run primal computation.
    dsrc = tangent(src)
    unsafe_copyto!(primal(dest), primal(src), _n)
    unsafe_copyto!(tangent(dest), dsrc, _n)

    function unsafe_copyto!_pb!!(::NoRData)

        # Increment dsrc.
        _increment_pointer!(dsrc, ddest, _n)

        # Restore initial state.
        unsafe_copyto!(pdest, pointer(dest_copy), _n)
        unsafe_copyto!(ddest, pointer(ddest_copy), _n)

        return NoRData(), NoRData(), NoRData(), NoRData()
    end
    return dest, unsafe_copyto!_pb!!
end

function rrule!!(
    ::CoDual{typeof(_foreigncall_)},
    ::CoDual{Val{:jl_reshape_array}},
    ::CoDual{Val{Array{P, M}}},
    ::CoDual{Tuple{Val{Any}, Val{Any}, Val{Any}}},
    ::CoDual, # nreq
    ::CoDual, # calling convention
    x::CoDual{Type{Array{P, M}}},
    a::CoDual{Array{P, N}, Array{T, N}},
    dims::CoDual,
) where {P, T, M, N}
    d = primal(dims)
    y = CoDual(
        ccall(:jl_reshape_array, Array{P, M}, (Any, Any, Any), Array{P, M}, primal(a), d),
        ccall(:jl_reshape_array, Array{T, M}, (Any, Any, Any), Array{T, M}, tangent(a), d),
    )
    return y, NoPullback(ntuple(_ -> NoRData(), 9))
end

function rrule!!(
    ::CoDual{typeof(_foreigncall_)},
    ::CoDual{Val{:jl_array_isassigned}},
    ::CoDual{RT}, # return type is Int32
    arg_types::CoDual{AT}, # arg types are (Any, UInt64)
    ::CoDual{nreq}, # nreq
    ::CoDual{calling_convention}, # calling convention
    a::CoDual{<:Array},
    ii::CoDual{UInt},
    args...,
) where {RT, AT, nreq, calling_convention}
    GC.@preserve args begin
        y = ccall(:jl_array_isassigned, Cint, (Any, UInt), primal(a), primal(ii))
    end
    return zero_fcodual(y), NoPullback(ntuple(_ -> NoRData(), length(args) + 8))
end

function rrule!!(
    ::CoDual{typeof(_foreigncall_)},
    ::CoDual{Val{:jl_type_unionall}},
    ::CoDual{Val{Any}}, # return type
    ::CoDual{Tuple{Val{Any}, Val{Any}}}, # arg types
    ::CoDual{Val{0}}, # number of required args
    ::CoDual{Val{:ccall}},
    a::CoDual,
    b::CoDual,
)
    y = ccall(:jl_type_unionall, Any, (Any, Any), primal(a), primal(b))
    return zero_fcodual(y), NoPullback(ntuple(_ -> NoRData(), 8))
end

@is_primitive MinimalCtx Tuple{typeof(deepcopy), Any}
function rrule!!(::CoDual{typeof(deepcopy)}, x::CoDual)
    fdx = tangent(x)
    dx = zero_rdata(primal(x))
    y = deepcopy(x)
    fdy = tangent(y)
    function deepcopy_pb!!(dy)
        increment!!(fdx, fdy)
        return NoRData(), increment!!(dx, dy)
    end
    return y, deepcopy_pb!!
end

@zero_adjoint MinimalCtx Tuple{typeof(fieldoffset), DataType, Integer}
@zero_adjoint MinimalCtx Tuple{Type{UnionAll}, TypeVar, Any}
@zero_adjoint MinimalCtx Tuple{Type{UnionAll}, TypeVar, Type}
@zero_adjoint MinimalCtx Tuple{typeof(hash), Vararg}

function rrule!!(
    f::CoDual{typeof(_foreigncall_)}, ::CoDual{Val{:jl_string_ptr}}, args::Vararg{CoDual, N}
) where {N}
    x = tuple_map(primal, args)
    pb!! = NoPullback((NoRData(), NoRData(), tuple_map(_ -> NoRData(), args)...))
    return uninit_fcodual(_foreigncall_(Val(:jl_string_ptr), x...)), pb!!
end

function unexepcted_foreigncall_error(name)
    throw(error(
        "AD has hit a :($name) ccall. This should not happen. " *
        "Please open an issue with a minimal working example in order to reproduce. ",
        "This is true unless you have intentionally written a ccall to :$(name), ",
        "in which case you must write a :foreigncall rule. It may not be possible ",
        "to implement a :foreigncall rule if too much type information has been lost ",
        "in which case your only recourse is to write a rule for whichever Julia ",
        "function calls this one (and retains enough type information).",
    ))
end

for name in [
    :(:jl_alloc_array_1d), :(:jl_alloc_array_2d), :(:jl_alloc_array_3d), :(:jl_new_array),
    :(:jl_array_grow_end), :(:jl_array_del_end), :(:jl_array_copy), :(:jl_object_id),
    :(:jl_type_intersection), :(:memset), :(:jl_get_tls_world_age), :(:memmove),
    :(:jl_array_sizehint), :(:jl_array_del_at), :(:jl_array_grow_at), :(:jl_array_del_beg),
    :(:jl_array_grow_beg), :(:jl_value_ptr), :(:jl_type_unionall), :(:jl_threadid),
    :(:memhash_seed), :(:memhash32_seed), :(:jl_get_field_offset),
]
    @eval function _foreigncall_(
        ::Val{$name}, ::Val{RT}, AT::Tuple, ::Val{nreq}, ::Val{calling_convention}, x...,
    ) where {RT, nreq, calling_convention}
        unexepcted_foreigncall_error($name)
    end
    @eval function rrule!!(::CoDual{typeof(_foreigncall_)}, ::CoDual{Val{$name}}, args...)
        unexepcted_foreigncall_error($name)
    end
end


function generate_hand_written_rrule!!_test_cases(rng_ctor, ::Val{:foreigncall})
    _x = Ref(5.0)
    _dx = randn_tangent(Xoshiro(123456), _x)

    _a, _da = randn(5), randn(5)
    _b, _db = randn(4), randn(4)
    ptr_a, ptr_da = pointer(_a), pointer(_da)
    ptr_b, ptr_db = pointer(_b), pointer(_db)
    memory = Any[_x, _dx, _a, _da, _b, _db]

    test_cases = Any[
        (false, :stability, nothing, Base.allocatedinline, Float64),
        (false, :stability, nothing, Base.allocatedinline, Vector{Float64}),
        (false, :stability, nothing, objectid, 5.0),
        (true, :stability, nothing, objectid, randn(5)),
        (true, :stability, nothing, pointer_from_objref, _x),
        (
            true,
            :none, # primal is unstable
            (lb=1e-3, ub=100),
            unsafe_pointer_to_objref,
            CoDual(
                pointer_from_objref(_x),
                bitcast(Ptr{tangent_type(Nothing)}, pointer_from_objref(_dx)),
            ),
        ),
        (false, :none, nothing, Core.Compiler.return_type, sin, Tuple{Float64}),
        (
            false, :none, (lb=1e-3, ub=100.0),
            Core.Compiler.return_type, Tuple{typeof(sin), Float64},
        ),
        (false, :stability, nothing, Threads.threadid),
        (false, :stability, nothing, typeintersect, Float64, Int),
        (
            true, :stability, nothing,
            unsafe_copyto!, CoDual(ptr_a, ptr_da), CoDual(ptr_b, ptr_db), 4,
        ),
        (false, :stability, nothing, deepcopy, 5.0),
        (false, :stability, nothing, deepcopy, randn(5)),
        (false, :none, nothing, deepcopy, TestResources.MutableFoo(5.0, randn(5))),
        (false, :none, nothing, deepcopy, TestResources.StructFoo(5.0, randn(5))),
        (false, :stability, nothing, deepcopy, (5.0, randn(5))),
        (false, :stability, nothing, deepcopy, (a=5.0, b=randn(5))),
        (false, :none, nothing, fieldoffset, @NamedTuple{a::Float64, b::Int}, 1),
        (false, :none, nothing, fieldoffset, @NamedTuple{a::Float64, b::Int}, 2),
        (false, :none, nothing, UnionAll, TypeVar(:a), Real),
        (false, :none, nothing, hash, "5", UInt(3)),
        (false, :none, nothing, hash, Float64, UInt(5)),
        (false, :none, nothing, hash, Float64),
    ]
    return test_cases, memory
end

function generate_derived_rrule!!_test_cases(rng_ctor, ::Val{:foreigncall})

    _x = Ref(5.0)

    function unsafe_copyto_tester(x::Vector{T}, y::Vector{T}, n::Int) where {T}
        GC.@preserve x y unsafe_copyto!(pointer(x), pointer(y), n)
        return x
    end

    _a, _da = randn(5), randn(5)
    _b, _db = randn(4), randn(4)
    ptr_a, ptr_da = pointer(_a), pointer(_da)
    ptr_b, ptr_db = pointer(_b), pointer(_db)
<<<<<<< HEAD
    memory = Any[_x, _a, _da, _b, _d]
=======
    memory = Any[_x, _a, _da, _b, _db]
>>>>>>> b443cb45

    test_cases = [
        (false, :none, nothing, reshape, randn(5, 4), (4, 5)),
        (false, :none, nothing, reshape, randn(5, 4), (2, 10)),
        (false, :none, nothing, reshape, randn(5, 4), (10, 2)),
        (false, :none, nothing, reshape, randn(5, 4), (5, 4, 1)),
        (false, :none, nothing, reshape, randn(5, 4), (2, 10, 1)),
        (false, :none, nothing, unsafe_copyto_tester, randn(5), randn(3), 2),
        (false, :none, nothing, unsafe_copyto_tester, randn(5), randn(6), 4),
        (
            false, :none, nothing,
            unsafe_copyto_tester, [randn(3) for _ in 1:5], [randn(4) for _ in 1:6], 4,
        ),
        (
            false, :none, (lb=0.1, ub=150),
            x -> unsafe_pointer_to_objref(pointer_from_objref(x)), _x,
        ),
        (false, :none, nothing, isassigned, randn(5), 4),
        (false, :none, nothing, x -> (Base._growbeg!(x, 2); x[1:2] .= 2.0), randn(5)),
        (
            false, :none, nothing,
            (t, v) -> ccall(:jl_type_unionall, Any, (Any, Any), t, v), TypeVar(:a), Real,
        ),
        (
            true, :none, nothing,
            unsafe_copyto!, CoDual(ptr_a, ptr_da), CoDual(ptr_b, ptr_db), 4,
        ),
        (
            true, :none, nothing,
            unsafe_copyto!, CoDual(ptr_a, ptr_da), CoDual(ptr_b, ptr_db), 4,
        ),
    ]
    return test_cases, memory
end<|MERGE_RESOLUTION|>--- conflicted
+++ resolved
@@ -303,11 +303,7 @@
     _b, _db = randn(4), randn(4)
     ptr_a, ptr_da = pointer(_a), pointer(_da)
     ptr_b, ptr_db = pointer(_b), pointer(_db)
-<<<<<<< HEAD
-    memory = Any[_x, _a, _da, _b, _d]
-=======
     memory = Any[_x, _a, _da, _b, _db]
->>>>>>> b443cb45
 
     test_cases = [
         (false, :none, nothing, reshape, randn(5, 4), (4, 5)),
