--- conflicted
+++ resolved
@@ -105,32 +105,19 @@
     return tangent_type_exprs
 end
 
-<<<<<<< HEAD
-# For mutable types.
-@generated function _build_tangent(::Type{P}, t::T, fields::Vararg{Any,N}) where {P,T,N}
-    tangent_values_exprs = map(enumerate(fieldtypes(P))) do (n, field_type)
-        if tangent_field_type(P, n) <: PossiblyUninitTangent
-            tt = PossiblyUninitTangent{tangent_type(field_type)}
-            if n <= N
-                return Expr(:call, tt, :(fields[$n]))
-            else
-                return Expr(:call, tt)
-            end
-        else
-            return :(fields[$n])
-        end
-    end
-    return Expr(
-        :block,
-        Expr(
-            :call,
-            :setfield!,
-            :t,
-            :(:fields),
-            Expr(:call, NamedTuple{fieldnames(P)}, Expr(:tuple, tangent_values_exprs...)),
-        ),
-        :(return t),
-    )
+# It is essential that this gets inlined. If it does not, then we run into performance
+# issues with the recursion to compute tangent types for nested types.
+@generated function tangent_field_types(::Type{P}) where {P}
+    return Expr(:call, :tuple, tangent_field_types_exprs(P)...)
+end
+
+@generated function build_tangent(::Type{P}, fields::Vararg{Any,N}) where {P,N}
+    tangent_values_exprs = map(enumerate(tangent_field_types(P))) do (n, tt)
+        tt <: PossiblyUninitTangent && return n <= N ? :($tt(fields[$n])) : :($tt())
+        return :(fields[$n])
+    end
+    tuple_expr = Expr(:tuple, tangent_values_exprs...)
+    return Expr(:call, tangent_type(P), Expr(:call, NamedTuple{fieldnames(P)}, tuple_expr))
 end
 
 function build_tangent(
@@ -143,21 +130,7 @@
         return T(fields)
     else
         return __tangent_from_non_concrete(P, fields)
-=======
-# It is essential that this gets inlined. If it does not, then we run into performance
-# issues with the recursion to compute tangent types for nested types.
-@generated function tangent_field_types(::Type{P}) where {P}
-    return Expr(:call, :tuple, tangent_field_types_exprs(P)...)
-end
-
-@generated function build_tangent(::Type{P}, fields::Vararg{Any,N}) where {P,N}
-    tangent_values_exprs = map(enumerate(tangent_field_types(P))) do (n, tt)
-        tt <: PossiblyUninitTangent && return n <= N ? :($tt(fields[$n])) : :($tt())
-        return :(fields[$n])
->>>>>>> e7ce4ef0
-    end
-    tuple_expr = Expr(:tuple, tangent_values_exprs...)
-    return Expr(:call, tangent_type(P), Expr(:call, NamedTuple{fieldnames(P)}, tuple_expr))
+    end
 end
 
 """
@@ -471,28 +444,12 @@
 
 backing_type(P::Type) = NamedTuple{fieldnames(P),Tuple{tangent_field_types(P)...}}
 
-"""
-<<<<<<< HEAD
-    tangent_field_type(::Type{P}, n::Int) where {P}
-
-Returns the type that lives in the nth elements of `fields` in a `Tangent` /
-`MutableTangent`. Will either be the `tangent_type` of the nth fieldtype of `P`, or the
-`tangent_type` wrapped in a `PossiblyUninitTangent`. The latter case only occurs if it is
-possible for the field to be undefined.
-"""
-function tangent_field_type(::Type{P}, n::Int) where {P}
-    t = tangent_type(fieldtype(P, n))
-    return is_always_initialised(P, n) ? t : _wrap_type(t)
-end
-
 struct NoCache end
 
 Base.in(x, ::NoCache) = false
 Base.push!(::NoCache, v) = nothing
 
 """
-=======
->>>>>>> e7ce4ef0
     zero_tangent(x)
 
 Returns the unique zero element of the tangent space of `x`.
@@ -1164,23 +1121,6 @@
     circular_vector[1] = circular_vector
 
     rel_test_cases = Any[
-<<<<<<< HEAD
-        # (2.0, 3),
-        # (3, 2.0),
-        # (2.0, 1.0),
-        # (randn(10), 3),
-        # (3, randn(10)),
-        # (randn(10), randn(10)),
-        # (a=2.0, b=3),
-        # (a=3, b=2.0),
-        # (a=randn(10), b=3),
-        # (a=3, b=randn(10)),
-        # (a=randn(10), b=randn(10)),
-        # Base.TOML.ErrorType(1), # Enum
-        # circular_vector,
-        # TestResources.make_circular_reference_struct(),
-        TestResources.make_indirect_circular_reference_array(),
-=======
         (2.0, 3),
         (3, 2.0),
         (2.0, 1.0),
@@ -1193,11 +1133,13 @@
         (a=3, b=randn(10)),
         (a=randn(10), b=randn(10)),
         (Base.TOML.ErrorType(1), NoTangent()), # Enum
+        # circular_vector,
+        # TestResources.make_circular_reference_struct(),
+        TestResources.make_indirect_circular_reference_array(),
         # Regression tests to catch type inference failures, see https://github.com/compintell/Mooncake.jl/pull/422
         (((((randn(33)...,),),),),),
         (((((((((randn(33)...,),),),),), randn(5)...),),),),
         Base.OneTo{Int},
->>>>>>> e7ce4ef0
     ]
     VERSION >= v"1.11" && push!(rel_test_cases, fill!(Memory{Float64}(undef, 3), 3.0))
     return vcat(
