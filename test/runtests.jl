--- conflicted
+++ resolved
@@ -56,45 +56,6 @@
         @static if VERSION >= v"1.11.0-rc4"
             include(joinpath("rrules", "memory.jl"))
         end
-<<<<<<< HEAD
-    elseif test_group == "gpu"
-        include(joinpath("ext", "cuda", "cuda.jl"))
-    elseif test_group == "ext/diffeqbase"
-        include(joinpath("ext", "diffeqbase", "diffeqbase.jl"))
-    elseif test_group == "ext/differentiation_interface"
-        include(joinpath("ext", "differentiation_interface", "di.jl"))
-    elseif test_group == "ext/dynamic_ppl"
-        include(joinpath("ext", "dynamic_ppl", "dynamic_ppl.jl"))
-    elseif test_group == "ext/luxlib"
-        include(joinpath("ext", "luxlib", "luxlib.jl"))
-    elseif test_group == "ext/nnlib"
-        include(joinpath("ext", "nnlib", "nnlib.jl"))
-    elseif test_group == "ext/special_functions"
-        include(joinpath("ext", "special_functions", "special_functions.jl"))
-    elseif test_group == "integration_testing/array"
-        include(joinpath("integration_testing", "array.jl"))
-    elseif test_group == "integration_testing/bijectors"
-        include(joinpath("integration_testing", "bijectors", "bijectors.jl"))
-    elseif test_group == "integration_testing/diff_tests"
-        include(joinpath("integration_testing", "diff_tests.jl"))
-    elseif test_group == "integration_testing/distributions"
-        include(joinpath("integration_testing", "distributions", "distributions.jl"))
-    elseif test_group == "integration_testing/gp"
-        include(joinpath("integration_testing", "gp", "gp.jl"))
-    elseif test_group == "integration_testing/logexpfunctions"
-        include(joinpath("integration_testing", "logexpfunctions", "logexpfunctions.jl"))
-    elseif test_group == "integration_testing/lux"
-        include(joinpath("integration_testing", "lux", "lux.jl"))
-    elseif test_group == "integration_testing/misc"
-        include(joinpath("integration_testing", "battery_tests.jl"))
-    elseif test_group == "integration_testing/misc_abstract_array"
-        include(joinpath("integration_testing", "misc_abstract_array.jl"))
-    elseif test_group == "integration_testing/temporalgps"
-        include(joinpath("integration_testing", "temporalgps", "temporalgps.jl"))
-    elseif test_group == "integration_testing/turing"
-        include(joinpath("integration_testing", "turing", "turing.jl"))
-=======
->>>>>>> 2d2ddbd1
     else
         throw(error("test_group=$(test_group) is not recognised"))
     end
