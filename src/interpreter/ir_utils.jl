--- conflicted
+++ resolved
@@ -332,12 +332,7 @@
     elseif stmt isa GotoIfNot
         if stmt.cond == def
             @assert val isa Bool
-<<<<<<< HEAD
-            # nothing is not a Terminator
-            return val === true ? GotoIfNot(val, stmt.dest) : GotoNode(stmt.dest)
-=======
             return GotoIfNot(val, stmt.dest)
->>>>>>> 79844d29
         else
             return stmt
         end
