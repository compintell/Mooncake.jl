--- conflicted
+++ resolved
@@ -675,12 +675,6 @@
 function _add_to_primal(x::NamedTuple, t::NamedTuple, unsafe::Bool)
     return _map((x, t) -> _add_to_primal(x, t, unsafe), x, t)
 end
-<<<<<<< HEAD
-_add_to_primal(x::Tuple, t::Tuple) = _map(_add_to_primal, x, t)
-_add_to_primal(x::NamedTuple, t::NamedTuple) = _map(_add_to_primal, x, t)
-_add_to_primal(x, ::Tangent{NamedTuple{(), Tuple{}}}) = x
-function _add_to_primal(p::P, t::T) where {P, T<:Union{Tangent, MutableTangent}}
-=======
 
 struct AddToPrimalException <: Exception
     primal_type::Type
@@ -702,7 +696,6 @@
 end
 
 function _add_to_primal(p::P, t::T, unsafe::Bool) where {P, T<:Union{Tangent, MutableTangent}}
->>>>>>> 09354705
     Tt = tangent_type(P)
     if Tt != typeof(t)
         throw(ArgumentError("p of type $P has tangent_type $Tt, but t is of type $T"))
