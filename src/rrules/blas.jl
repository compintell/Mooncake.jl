function blas_name(name::Symbol)
    return (BLAS.USE_BLAS64 ? Symbol(name, "64_") : name, Symbol(BLAS.libblastrampoline))
end

function _trans(flag, mat)
    flag === 'T' && return transpose(mat)
    flag === 'C' && return adjoint(mat)
    flag === 'N' && return mat
    throw(error("Unrecognised flag $flag"))
end

function tri!(A, u::Char, d::Char)
    return u == 'L' ? tril!(A, d == 'U' ? -1 : 0) : triu!(A, d == 'U' ? 1 : 0)
end

const BlasRealFloat = Union{Float32,Float64}
const BlasComplexFloat = Union{ComplexF32,ComplexF64}

"""
    arrayify(x::CoDual{<:AbstractArray{<:BlasFloat}})

Return the primal field of `x`, and convert its fdata into an array of the same type as the
primal. This operation is not guaranteed to be possible for all array types, but seems to be
possible for all array types of interest so far.
"""
function arrayify(x::Union{Dual{A},CoDual{A}}) where {A<:AbstractArray{<:BlasFloat}}
    return arrayify(primal(x), tangent(x))  # NOTE: for complex number, the tangent is a reinterpreted version of the primal
end
arrayify(x::Array{P}, dx::Array{P}) where {P<:BlasRealFloat} = (x, dx)
function arrayify(x::Array{P}, dx::Array{<:Tangent}) where {P<:BlasComplexFloat}
    return x, reinterpret(P, dx)
end
function arrayify(x::A, dx::FData) where {A<:SubArray{<:BlasRealFloat}}
    _, _dx = arrayify(x.parent, dx.data.parent)
    return x, A(_dx, x.indices, x.offset1, x.stride1)
end
function arrayify(x::A, dx::Tangent) where {A<:SubArray{<:BlasRealFloat}}
    _, _dx = arrayify(x.parent, dx.fields.parent)
    return x, A(_dx, x.indices, x.offset1, x.stride1)
end
function arrayify(x::A, dx::FData) where {A<:Base.ReshapedArray{<:BlasRealFloat}}
    _, _dx = arrayify(x.parent, dx.data.parent)
    return x, A(_dx, x.dims, x.mi)
end
<<<<<<< HEAD
function arrayify(x::A, dx::Tangent) where {A<:Base.ReshapedArray{<:BlasRealFloat}}
    _, _dx = arrayify(x.parent, dx.fields.parent)
    return x, A(_dx, x.dims, x.mi)
end
=======
function arrayify(x::Base.ReinterpretArray{T}, dx::FData) where {T<:BlasFloat}
    _, _dx = arrayify(x.parent, dx.data.parent)
    return x, reinterpret(T, _dx)
end

>>>>>>> 63220ea4
function arrayify(x::A, dx::DA) where {A,DA}
    msg =
        "Encountered unexpected array type in `Mooncake.arrayify`. This error is likely " *
        "due to a call to a BLAS or LAPACK function with an array type that " *
        "Mooncake has not been told about. A new method of `Mooncake.arrayify` is needed." *
        " Please open an issue at " *
        "https://github.com/chalk-lab/Mooncake.jl/issues . " *
        "It should contain this error message and the associated stack trace.\n\n" *
        "Array type: $A\n\nFData type: $DA."
    return error(msg)
end

#
# Utility
#

@zero_derivative MinimalCtx Tuple{typeof(BLAS.get_num_threads)}
@zero_derivative MinimalCtx Tuple{typeof(BLAS.lbt_get_num_threads)}
@zero_derivative MinimalCtx Tuple{typeof(BLAS.set_num_threads),Union{Integer,Nothing}}
@zero_derivative MinimalCtx Tuple{typeof(BLAS.lbt_set_num_threads),Any}

#
# LEVEL 1
#

for (fname, elty) in ((:cblas_ddot, :Float64), (:cblas_sdot, :Float32))
    @eval @inline function frule!!(
        ::Dual{typeof(_foreigncall_)},
        ::Dual{Val{$(blas_name(fname))}},
        ::Dual, # return type
        ::Dual, # argument types
        ::Dual, # nreq
        ::Dual, # calling convention
        _n::Dual{BLAS.BlasInt},
        _DX::Dual{Ptr{$elty}},
        _incx::Dual{BLAS.BlasInt},
        _DY::Dual{Ptr{$elty}},
        _incy::Dual{BLAS.BlasInt},
        args::Vararg{Any,N},
    ) where {N}
        GC.@preserve args begin
            # Load in values from pointers.
            n, incx, incy = map(primal, (_n, _incx, _incy))
            xinds = 1:incx:(incx * n)
            yinds = 1:incy:(incy * n)
            DX = view(unsafe_wrap(Vector{$elty}, primal(_DX), n * incx), xinds)
            DY = view(unsafe_wrap(Vector{$elty}, primal(_DY), n * incy), yinds)

            _dDX = view(unsafe_wrap(Vector{$elty}, tangent(_DX), n * incx), xinds)
            _dDY = view(unsafe_wrap(Vector{$elty}, tangent(_DY), n * incy), yinds)

            return Dual(dot(DX, DY), dot(DX, _dDY) + dot(_dDX, DY))
        end
    end
    @eval @inline function rrule!!(
        ::CoDual{typeof(_foreigncall_)},
        ::CoDual{Val{$(blas_name(fname))}},
        ::CoDual, # return type
        ::CoDual, # argument types
        ::CoDual, # nreq
        ::CoDual, # calling convention
        _n::CoDual{BLAS.BlasInt},
        _DX::CoDual{Ptr{$elty}},
        _incx::CoDual{BLAS.BlasInt},
        _DY::CoDual{Ptr{$elty}},
        _incy::CoDual{BLAS.BlasInt},
        args::Vararg{Any,N},
    ) where {N}
        GC.@preserve args begin
            # Load in values from pointers.
            n, incx, incy = map(primal, (_n, _incx, _incy))
            xinds = 1:incx:(incx * n)
            yinds = 1:incy:(incy * n)
            DX = view(unsafe_wrap(Vector{$elty}, primal(_DX), n * incx), xinds)
            DY = view(unsafe_wrap(Vector{$elty}, primal(_DY), n * incy), yinds)

            _dDX = view(unsafe_wrap(Vector{$elty}, tangent(_DX), n * incx), xinds)
            _dDY = view(unsafe_wrap(Vector{$elty}, tangent(_DY), n * incy), yinds)

            out = dot(DX, DY)
        end

        function ddot_pb!!(dv)
            GC.@preserve args begin
                _dDX .+= DY .* dv
                _dDY .+= DX .* dv
            end
            return tuple_fill(NoRData(), Val(N + 11))
        end

        # Run primal computation.
        return zero_fcodual(out), ddot_pb!!
    end
end

@is_primitive(
    MinimalCtx,
    Tuple{
        typeof(BLAS.nrm2),Int,X,Int
    } where {T<:BlasFloat,X<:Union{Ptr{T},AbstractArray{T}}},
)
function frule!!(
    ::Dual{typeof(BLAS.nrm2)},
    n::Dual{<:Integer},
    X_dX::Dual{<:Union{Ptr{T},AbstractArray{T}}},
    incx::Dual{<:Integer},
) where {T<:BlasFloat}
    X, dX = arrayify(X_dX)
    y = BLAS.nrm2(primal(n), X, primal(incx))
    dy = zero(y)
    @inbounds for i in 1:primal(incx):(primal(n) * primal(incx))
        dy = dy + real(X[i] * dX[i]') + real(X[i]' * dX[i])
    end
    return Dual(y, dy / 2y)
end
function rrule!!(
    ::CoDual{typeof(BLAS.nrm2)},
    n::CoDual{<:Integer},
    X_dX::CoDual{<:Union{Ptr{T},AbstractArray{T}} where {T<:BlasFloat}},
    incx::CoDual{<:Integer},
)
    X, dX = arrayify(X_dX)
    y = BLAS.nrm2(n.x, X, incx.x)
    function nrm2_pb!!(dy)
        view(dX, 1:(incx.x):(incx.x * n.x)) .+=
            view(X, 1:(incx.x):(incx.x * n.x)) .* (dy / y)
        return NoRData(), NoRData(), NoRData(), NoRData()
    end
    return CoDual(y, NoFData()), nrm2_pb!!
end

@is_primitive(
    MinimalCtx,
    Tuple{typeof(BLAS.nrm2),X} where {T<:BlasFloat,X<:Union{Ptr{T},AbstractArray{T}}},
)
function frule!!(
    ::Dual{typeof(BLAS.nrm2)},
    X_dX::Dual{<:Union{Ptr{T},AbstractArray{T}} where {T<:BlasFloat}},
)
    X, dX = arrayify(X_dX)
    y = BLAS.nrm2(X)
    dy = zero(y)
    @inbounds for i in eachindex(X)
        dy = dy + real(X[i] * dX[i]') + real(X[i]' * dX[i])
    end
    return Dual(y, dy / (2y))
end
function rrule!!(
    ::CoDual{typeof(BLAS.nrm2)},
    X_dX::CoDual{<:Union{Ptr{T},AbstractArray{T}} where {T<:BlasFloat}},
)
    X, dX = arrayify(X_dX)
    y = BLAS.nrm2(X)
    function nrm2_pb!!(dy)
        dX .+= X .* (dy / y)
        return NoRData(), NoRData()
    end
    return CoDual(y, NoFData()), nrm2_pb!!
end

@is_primitive(
    MinimalCtx,
    Tuple{typeof(BLAS.scal!),Integer,P,AbstractArray{P},Integer} where {P<:BlasRealFloat}
)
function frule!!(
    ::Dual{typeof(BLAS.scal!)},
    _n::Dual{<:Integer},
    a_da::Dual{P},
    X_dX::Dual{<:AbstractArray{P}},
    _incx::Dual{<:Integer},
) where {P<:BlasRealFloat}

    # Extract params.
    n = primal(_n)
    incx = primal(_incx)
    a, da = extract(a_da)
    X, dX = arrayify(X_dX)

    # Compute Frechet derivative.
    BLAS.scal!(n, a, dX, incx)
    BLAS.axpy!(n, da, X, incx, dX, incx)

    # Perform primal computation.
    BLAS.scal!(n, a, X, incx)
    return X_dX
end
function rrule!!(
    ::CoDual{typeof(BLAS.scal!)},
    _n::CoDual{<:Integer},
    a_da::CoDual{P},
    X_dX::CoDual{<:AbstractArray{P}},
    _incx::CoDual{<:Integer},
) where {P<:BlasRealFloat}

    # Extract params.
    n = primal(_n)
    incx = primal(_incx)
    a = primal(a_da)
    X, dX = arrayify(X_dX)

    # Take a copy of previous state in order to recover it on the reverse pass.
    X_copy = copy(X)
    dX_copy = copy(dX)

    # Run primal computation.
    BLAS.scal!(n, a, X, incx)

    function scal_adjoint(::NoRData)

        # Set primal to previous state.
        X .= X_copy

        # Compute gradient w.r.t. scaling.
        ∇a = BLAS.dot(n, X, incx, dX, incx)

        # Compute gradient w.r.t. DX.
        BLAS.scal!(n, a, dX, incx)
        BLAS.axpy!(n, one(P), dX, incx, dX_copy, incx)

        return NoRData(), NoRData(), ∇a, NoRData(), NoRData()
    end
    return X_dX, scal_adjoint
end

#
# LEVEL 2
#

@is_primitive(
    MinimalCtx,
    Tuple{
        typeof(BLAS.gemv!),Char,P,AbstractMatrix{P},AbstractVector{P},P,AbstractVector{P}
    } where {P<:BlasRealFloat},
)

@inline function frule!!(
    ::Dual{typeof(BLAS.gemv!)},
    tA::Dual{Char},
    alpha::Dual{P},
    A_dA::Dual{<:AbstractMatrix{P}},
    x_dx::Dual{<:AbstractVector{P}},
    beta::Dual{P},
    y_dy::Dual{<:AbstractVector{P}},
) where {P<:BlasRealFloat}
    A, dA = arrayify(A_dA)
    x, dx = arrayify(x_dx)
    y, dy = arrayify(y_dy)
    α, dα = extract(alpha)
    β, dβ = extract(beta)

    # Derivative computation.
    BLAS.gemv!(primal(tA), dα, A, x, β, dy)
    BLAS.gemv!(primal(tA), α, dA, x, one(P), dy)
    BLAS.gemv!(primal(tA), α, A, dx, one(P), dy)

    # Strong zero is essential here, in case `y` has undefined element values.
    if !iszero(dβ)
        @inbounds for n in eachindex(y)
            tmp = dβ * y[n]
            dy[n] = ifelse(isnan(y[n]), dy[n], tmp + dy[n])
        end
    end

    # Primal computation.
    BLAS.gemv!(primal(tA), α, A, x, β, y)

    return y_dy
end

@inline function rrule!!(
    ::CoDual{typeof(BLAS.gemv!)},
    _tA::CoDual{Char},
    _alpha::CoDual{P},
    _A::CoDual{<:AbstractMatrix{P}},
    _x::CoDual{<:AbstractVector{P}},
    _beta::CoDual{P},
    _y::CoDual{<:AbstractVector{P}},
) where {P<:BlasRealFloat}

    # Pull out primals and tangents (the latter only where necessary).
    trans = _tA.x
    alpha = _alpha.x
    A, dA = arrayify(_A)
    x, dx = arrayify(_x)
    beta = _beta.x
    y, dy = arrayify(_y)

    # Take copies before adding.
    y_copy = copy(y)

    # Run primal.
    BLAS.gemv!(trans, alpha, A, x, beta, y)

    function gemv!_pb!!(::NoRData)

        # Increment fdata.
        if trans == 'N'
            dalpha = dot(dy, A, x)
            dA .+= alpha .* dy .* x'
            BLAS.gemv!('T', alpha, A, dy, one(eltype(A)), dx)
        else
            dalpha = dot(dy, A', x)
            dA .+= alpha .* x .* dy'
            BLAS.gemv!('N', alpha, A, dy, one(eltype(A)), dx)
        end
        dbeta = dot(y_copy, dy)
        dy .*= beta

        # Restore primal.
        copyto!(y, y_copy)

        # Return rdata.
        return NoRData(), NoRData(), dalpha, NoRData(), NoRData(), dbeta, NoRData()
    end

    return _y, gemv!_pb!!
end

@is_primitive(
    MinimalCtx,
    Tuple{
        typeof(BLAS.symv!),Char,T,AbstractMatrix{T},AbstractVector{T},T,AbstractVector{T}
    } where {T<:BlasRealFloat},
)

function frule!!(
    ::Dual{typeof(BLAS.symv!)},
    uplo::Dual{Char},
    alpha::Dual{T},
    A_dA::Dual{<:AbstractMatrix{T}},
    x_dx::Dual{<:AbstractVector{T}},
    beta::Dual{T},
    y_dy::Dual{<:AbstractVector{T}},
) where {T<:BlasRealFloat}
    # Extract primals.
    ul = primal(uplo)
    α = primal(alpha)
    β, dβ = extract(beta)
    A, dA = arrayify(A_dA)
    x, dx = arrayify(x_dx)
    y, dy = arrayify(y_dy)

    # Compute Frechet derivative.
    BLAS.symv!(ul, tangent(alpha), A, x, β, dy)
    BLAS.symv!(ul, α, dA, x, one(T), dy)
    BLAS.symv!(ul, α, A, dx, one(T), dy)
    if !iszero(dβ)
        @inbounds for n in eachindex(y)
            tmp = dβ * y[n]
            dy[n] = ifelse(isnan(y[n]), dy[n], tmp + dy[n])
        end
    end

    # Run primal computation.
    BLAS.symv!(ul, α, A, x, β, y)

    return y_dy
end

function rrule!!(
    ::CoDual{typeof(BLAS.symv!)},
    uplo::CoDual{Char},
    alpha::CoDual{T},
    A_dA::CoDual{<:AbstractMatrix{T}},
    x_dx::CoDual{<:AbstractVector{T}},
    beta::CoDual{T},
    y_dy::CoDual{<:AbstractVector{T}},
) where {T<:BlasRealFloat}

    # Extract primals.
    ul = primal(uplo)
    α = primal(alpha)
    β = primal(beta)
    A, dA = arrayify(A_dA)
    x, dx = arrayify(x_dx)
    y, dy = arrayify(y_dy)

    # In this rule we optimise carefully for the special case a == 1 && b == 0, which
    # corresponds to simply multiplying symm(A) and x together, and writing the result to y.
    # This is an extremely common edge case, so it's important to do well for it.
    y_copy = copy(y)
    tmp_ref = Ref{Vector{T}}()
    if (α == 1 && β == 0)
        BLAS.symv!(ul, α, A, x, β, y)
    else
        tmp = BLAS.symv(ul, one(T), A, x)
        tmp_ref[] = tmp
        BLAS.axpby!(α, tmp, β, y)
    end

    function symv!_adjoint(::NoRData)
        if (α == 1 && β == 0)
            dα = dot(dy, y)
            BLAS.copyto!(y, y_copy)
        else
            # Reset y.
            BLAS.copyto!(y, y_copy)

            # gradient w.r.t. α. Safe to write into memory for copy of y.
            BLAS.symv!(ul, one(T), A, x, zero(T), y_copy)
            dα = dot(dy, y_copy)
        end

        # gradient w.r.t. A.
        dA_tmp = dy * x'
        if ul == 'L'
            dA .+= α .* LowerTriangular(dA_tmp)
            dA .+= α .* UpperTriangular(dA_tmp)'
        else
            dA .+= α .* LowerTriangular(dA_tmp)'
            dA .+= α .* UpperTriangular(dA_tmp)
        end
        @inbounds for n in diagind(dA)
            dA[n] -= α * dA_tmp[n]
        end

        # gradient w.r.t. x.
        BLAS.symv!(ul, α, A, dy, one(T), dx)

        # gradient w.r.t. beta.
        dβ = dot(dy, y)

        # gradient w.r.t. y.
        BLAS.scal!(β, dy)

        return NoRData(), NoRData(), dα, NoRData(), NoRData(), dβ, NoRData()
    end
    return y_dy, symv!_adjoint
end

@is_primitive(
    MinimalCtx,
    Tuple{
        typeof(BLAS.trmv!),Char,Char,Char,AbstractMatrix{T},AbstractVector{T}
    } where {T<:BlasRealFloat},
)

function frule!!(
    ::Dual{typeof(BLAS.trmv!)},
    _uplo::Dual{Char},
    _trans::Dual{Char},
    _diag::Dual{Char},
    A_dA::Dual{<:AbstractMatrix{T}},
    x_dx::Dual{<:AbstractVector{T}},
) where {T<:BlasRealFloat}
    # Extract primals.
    uplo = primal(_uplo)
    trans = primal(_trans)
    diag = primal(_diag)
    A, dA = arrayify(A_dA)
    x, dx = arrayify(x_dx)

    # Frechet derivative computation.
    BLAS.trmv!(uplo, trans, diag, A, dx)
    tmp = copy(x)
    BLAS.trmv!(uplo, trans, diag, dA, tmp)
    dx .+= tmp
    if diag === 'U'
        dx .-= x
    end

    # Primal computation.
    BLAS.trmv!(uplo, trans, diag, A, x)

    return x_dx
end

function rrule!!(
    ::CoDual{typeof(BLAS.trmv!)},
    _uplo::CoDual{Char},
    _trans::CoDual{Char},
    _diag::CoDual{Char},
    A_dA::CoDual{<:AbstractMatrix{T}},
    x_dx::CoDual{<:AbstractVector{T}},
) where {T<:BlasRealFloat}

    # Extract primals.
    uplo = primal(_uplo)
    trans = primal(_trans)
    diag = primal(_diag)
    A, dA = arrayify(A_dA)
    x, dx = arrayify(x_dx)
    x_copy = copy(x)

    # Run primal computation.
    BLAS.trmv!(uplo, trans, diag, A, x)

    # Set dx to zero.
    dx .= zero(T)

    function trmv_pb!!(::NoRData)

        # Restore the original value of x.
        x .= x_copy

        # Increment the tangents.
        trans == 'N' ? inc_tri!(dA, dx, x, uplo, diag) : inc_tri!(dA, x, dx, uplo, diag)
        BLAS.trmv!(uplo, trans == 'N' ? 'T' : 'N', diag, A, dx)

        return tuple_fill(NoRData(), Val(6))
    end
    return x_dx, trmv_pb!!
end

function inc_tri!(A, x, y, uplo, diag)
    if uplo == 'L' && diag == 'U'
        @inbounds for q in 1:size(A, 2), p in (q + 1):size(A, 1)
            A[p, q] = fma(x[p], y[q], A[p, q])
        end
    elseif uplo == 'L' && diag == 'N'
        @inbounds for q in 1:size(A, 2), p in q:size(A, 1)
            A[p, q] = fma(x[p], y[q], A[p, q])
        end
    elseif uplo == 'U' && diag == 'U'
        @inbounds for q in 1:size(A, 2), p in 1:(q - 1)
            A[p, q] = fma(x[p], y[q], A[p, q])
        end
    elseif uplo == 'U' && diag == 'N'
        @inbounds for q in 1:size(A, 2), p in 1:q
            A[p, q] = fma(x[p], y[q], A[p, q])
        end
    else
        error("Unexpected uplo $uplo or diag $diag")
    end
end

#
# LEVEL 3
#

@is_primitive(
    MinimalCtx,
    Tuple{
        typeof(BLAS.gemm!),
        Char,
        Char,
        T,
        AbstractMatrix{T},
        AbstractMatrix{T},
        T,
        AbstractMatrix{T},
    } where {T<:BlasRealFloat},
)

function frule!!(
    ::Dual{typeof(BLAS.gemm!)},
    transA::Dual{Char},
    transB::Dual{Char},
    alpha::Dual{T},
    A_dA::Dual{<:AbstractMatrix{T}},
    B_dB::Dual{<:AbstractMatrix{T}},
    beta::Dual{T},
    C_dC::Dual{<:AbstractMatrix{T}},
) where {T<:BlasRealFloat}
    tA = primal(transA)
    tB = primal(transB)
    α, dα = extract(alpha)
    β, dβ = extract(beta)
    A, dA = arrayify(A_dA)
    B, dB = arrayify(B_dB)
    C, dC = arrayify(C_dC)

    # Tangent computation.
    BLAS.gemm!(tA, tB, α, dA, B, β, dC)
    BLAS.gemm!(tA, tB, α, A, dB, one(T), dC)
    if !iszero(dα)
        BLAS.gemm!(tA, tB, dα, A, B, one(T), dC)
    end
    if !iszero(dβ)
        @inbounds for n in eachindex(C)
            dC[n] = ifelse_nan(C[n], dC[n], dC[n] + dβ * C[n])
        end
    end

    # Primal computation.
    BLAS.gemm!(tA, tB, α, A, B, β, C)

    return C_dC
end

function ifelse_nan(cond, left::P, right::P) where {P<:BlasRealFloat}
    return isnan(cond) * left + !isnan(cond) * right
end

function rrule!!(
    ::CoDual{typeof(BLAS.gemm!)},
    transA::CoDual{Char},
    transB::CoDual{Char},
    alpha::CoDual{T},
    A::CoDual{<:AbstractMatrix{T}},
    B::CoDual{<:AbstractMatrix{T}},
    beta::CoDual{T},
    C::CoDual{<:AbstractMatrix{T}},
) where {T<:BlasRealFloat}
    tA = primal(transA)
    tB = primal(transB)
    a = primal(alpha)
    b = primal(beta)
    p_A, dA = arrayify(A)
    p_B, dB = arrayify(B)
    p_C, dC = arrayify(C)

    # In this rule we optimise carefully for the special case a == 1 && b == 0, which
    # corresponds to simply multiplying A and B together, and writing the result to C.
    # This is an extremely common edge case, so it's important to do well for it.
    p_C_copy = copy(p_C)
    tmp_ref = Ref{Matrix{T}}()
    if (a == 1 && b == 0)
        BLAS.gemm!(tA, tB, a, p_A, p_B, b, p_C)
    else
        tmp = BLAS.gemm(tA, tB, one(T), p_A, p_B)
        tmp_ref[] = tmp
        p_C .= a .* tmp .+ b .* p_C
    end

    function gemm!_pb!!(::NoRData)

        # Compute pullback w.r.t. alpha.
        da = (a == 1 && b == 0) ? dot(dC, p_C) : dot(dC, tmp_ref[])

        # Restore previous state.
        BLAS.copyto!(p_C, p_C_copy)

        # Compute pullback w.r.t. beta.
        db = dot(dC, p_C)

        # Increment cotangents.
        if tA == 'N'
            BLAS.gemm!('N', tB == 'N' ? 'T' : 'N', a, dC, p_B, one(T), dA)
        else
            BLAS.gemm!(tB == 'N' ? 'N' : 'T', 'T', a, p_B, dC, one(T), dA)
        end
        if tB == 'N'
            BLAS.gemm!(tA == 'N' ? 'T' : 'N', 'N', a, p_A, dC, one(T), dB)
        else
            BLAS.gemm!('T', tA == 'N' ? 'N' : 'T', a, dC, p_A, one(T), dB)
        end
        dC .*= b

        return NoRData(), NoRData(), NoRData(), da, NoRData(), NoRData(), db, NoRData()
    end
    return C, gemm!_pb!!
end

@is_primitive(
    MinimalCtx,
    Tuple{
        typeof(BLAS.symm!),
        Char,
        Char,
        T,
        AbstractMatrix{T},
        AbstractMatrix{T},
        T,
        AbstractMatrix{T},
    } where {T<:BlasRealFloat},
)
function frule!!(
    ::Dual{typeof(BLAS.symm!)},
    side::Dual{Char},
    uplo::Dual{Char},
    alpha::Dual{T},
    A_dA::Dual{<:AbstractMatrix{T}},
    B_dB::Dual{<:AbstractMatrix{T}},
    beta::Dual{T},
    C_dC::Dual{<:AbstractMatrix{T}},
) where {T<:BlasRealFloat}

    # Extract primals.
    s = primal(side)
    ul = primal(uplo)
    α, dα = extract(alpha)
    β, dβ = extract(beta)
    A, dA = arrayify(A_dA)
    B, dB = arrayify(B_dB)
    C, dC = arrayify(C_dC)

    # Compute Frechet derivative.
    BLAS.symm!(s, ul, α, A, dB, β, dC)
    BLAS.symm!(s, ul, α, dA, B, one(T), dC)
    if !iszero(dα)
        BLAS.symm!(s, ul, dα, A, B, one(T), dC)
    end
    if !iszero(dβ)
        @inbounds for n in eachindex(C)
            dC[n] = ifelse_nan(C[n], dC[n], dC[n] + dβ * C[n])
        end
    end

    # Run primal computation.
    BLAS.symm!(s, ul, α, A, B, β, C)
    return C_dC
end
function rrule!!(
    ::CoDual{typeof(BLAS.symm!)},
    side::CoDual{Char},
    uplo::CoDual{Char},
    alpha::CoDual{T},
    A_dA::CoDual{<:AbstractMatrix{T}},
    B_dB::CoDual{<:AbstractMatrix{T}},
    beta::CoDual{T},
    C_dC::CoDual{<:AbstractMatrix{T}},
) where {T<:BlasRealFloat}

    # Extract primals.
    s = primal(side)
    ul = primal(uplo)
    α = primal(alpha)
    β = primal(beta)
    A, dA = arrayify(A_dA)
    B, dB = arrayify(B_dB)
    C, dC = arrayify(C_dC)

    # In this rule we optimise carefully for the special case a == 1 && b == 0, which
    # corresponds to simply multiplying symm(A) and B together, and writing the result to C.
    # This is an extremely common edge case, so it's important to do well for it.
    C_copy = copy(C)
    tmp_ref = Ref{Matrix{T}}()
    if (α == 1 && β == 0)
        BLAS.symm!(s, ul, α, A, B, β, C)
    else
        tmp = BLAS.symm(s, ul, one(T), A, B)
        tmp_ref[] = tmp
        C .= α .* tmp .+ β .* C
    end

    function symm!_adjoint(::NoRData)
        if (α == 1 && β == 0)
            dα = dot(dC, C)
            BLAS.copyto!(C, C_copy)
        else
            # Reset C.
            BLAS.copyto!(C, C_copy)

            # gradient w.r.t. α. Safe to write into memory for copy of C.
            BLAS.symm!(s, ul, one(T), A, B, zero(T), C_copy)
            dα = dot(dC, C_copy)
        end

        # gradient w.r.t. A.
        dA_tmp = s == 'L' ? dC * B' : B' * dC
        if ul == 'L'
            dA .+= α .* LowerTriangular(dA_tmp)
            dA .+= α .* UpperTriangular(dA_tmp)'
        else
            dA .+= α .* LowerTriangular(dA_tmp)'
            dA .+= α .* UpperTriangular(dA_tmp)
        end
        @inbounds for n in diagind(dA)
            dA[n] -= α * dA_tmp[n]
        end

        # gradient w.r.t. B.
        BLAS.symm!(s, ul, α, A, dC, one(T), dB)

        # gradient w.r.t. beta.
        dβ = dot(dC, C)

        # gradient w.r.t. C.
        dC .*= β

        return NoRData(), NoRData(), NoRData(), dα, NoRData(), NoRData(), dβ, NoRData()
    end
    return C_dC, symm!_adjoint
end

@is_primitive(
    MinimalCtx,
    Tuple{
        typeof(BLAS.syrk!),Char,Char,P,AbstractMatrix{P},P,AbstractMatrix{P}
    } where {P<:BlasRealFloat}
)
function frule!!(
    ::Dual{typeof(BLAS.syrk!)},
    _uplo::Dual{Char},
    _t::Dual{Char},
    α_dα::Dual{P},
    A_dA::Dual{<:AbstractMatrix{P}},
    β_dβ::Dual{P},
    C_dC::Dual{<:AbstractMatrix{P}},
) where {P<:BlasRealFloat}

    # Extract values from pairs.
    uplo = primal(_uplo)
    t = primal(_t)
    α, dα = extract(α_dα)
    A, dA = arrayify(A_dA)
    β, dβ = extract(β_dβ)
    C, dC = arrayify(C_dC)

    # Compute Frechet derivative.
    BLAS.syr2k!(uplo, t, α, A, dA, β, dC)
    iszero(dα) || BLAS.syrk!(uplo, t, dα, A, one(P), dC)
    if !iszero(dβ)
        dC .+= dβ .* (uplo == 'U' ? triu(C) : tril(C))
    end

    # Run primal computation.
    BLAS.syrk!(uplo, t, α, A, β, C)

    return C_dC
end
function rrule!!(
    ::CoDual{typeof(BLAS.syrk!)},
    _uplo::CoDual{Char},
    _t::CoDual{Char},
    α_dα::CoDual{P},
    A_dA::CoDual{<:AbstractMatrix{P}},
    β_dβ::CoDual{P},
    C_dC::CoDual{<:AbstractMatrix{P}},
) where {P<:BlasRealFloat}

    # Extract values from pairs.
    uplo = primal(_uplo)
    trans = primal(_t)
    α = primal(α_dα)
    A, dA = arrayify(A_dA)
    β = primal(β_dβ)
    C, dC = arrayify(C_dC)

    # Run forwards pass, and remember previous value of `C` for the reverse-pass.
    C_copy = collect(C)
    BLAS.syrk!(uplo, trans, α, A, β, C)

    function syrk_adjoint(::NoRData)
        # Restore previous state.
        C .= C_copy

        # C_copy no longer required, so its memory can be used to store other intermediate
        # results. Renaming for clarity.
        tmp = C_copy

        # Increment gradients.
        B = uplo == 'U' ? triu(dC) : tril(dC)
        ∇β = sum(B .* C)
        ∇α = tr(B' * _trans(trans, A) * _trans(trans, A)')
        # @show _t, size(A), size(B)
        dA .+= α * (trans == 'N' ? (B + B') * A : A * (B + B'))
        dC .= (uplo == 'U' ? tril!(dC, -1) : triu!(dC, 1)) .+ β .* B

        return NoRData(), NoRData(), NoRData(), ∇α, NoRData(), ∇β, NoRData()
    end

    return C_dC, syrk_adjoint
end

@is_primitive(
    MinimalCtx,
    Tuple{
        typeof(BLAS.trmm!),Char,Char,Char,Char,P,AbstractMatrix{P},AbstractMatrix{P}
    } where {P<:BlasRealFloat}
)
function frule!!(
    ::Dual{typeof(BLAS.trmm!)},
    _side::Dual{Char},
    _uplo::Dual{Char},
    _ta::Dual{Char},
    _diag::Dual{Char},
    α_dα::Dual{P},
    A_dA::Dual{<:AbstractMatrix{P}},
    B_dB::Dual{<:AbstractMatrix{P}},
) where {P<:BlasRealFloat}

    # Extract data.
    side = primal(_side)
    uplo = primal(_uplo)
    ta = primal(_ta)
    diag = primal(_diag)
    α, dα = extract(α_dα)
    A, dA = arrayify(A_dA)
    B, dB = arrayify(B_dB)

    # Compute Frechet derivative.
    BLAS.trmm!(side, uplo, ta, diag, α, A, dB)
    dB .+= BLAS.trmm!(side, uplo, ta, diag, α, dA, copy(B))
    if diag == 'U'
        dB .-= α .* B
    end
    if !iszero(dα)
        dB .+= BLAS.trmm!(side, uplo, ta, diag, dα, A, copy(B))
    end

    # Compute primal.
    BLAS.trmm!(side, uplo, ta, diag, α, A, B)
    return B_dB
end
function rrule!!(
    ::CoDual{typeof(BLAS.trmm!)},
    _side::CoDual{Char},
    _uplo::CoDual{Char},
    _ta::CoDual{Char},
    _diag::CoDual{Char},
    α_dα::CoDual{P},
    A_dA::CoDual{<:AbstractMatrix{P}},
    B_dB::CoDual{<:AbstractMatrix{P}},
) where {P<:BlasRealFloat}

    # Extract values.
    side = primal(_side)
    uplo = primal(_uplo)
    tA = primal(_ta)
    diag = primal(_diag)
    α = primal(α_dα)
    A, dA = arrayify(A_dA)
    B, dB = arrayify(B_dB)
    B_copy = copy(B)

    # Run primal.
    BLAS.trmm!(side, uplo, tA, diag, α, A, B)

    function trmm_adjoint(::NoRData)

        # Compute α gradient.
        ∇α = tr(dB'B) / α

        # Restore initial state.
        B .= B_copy

        # Increment gradients.
        if side == 'L'
            dA .+= α .* tri!(tA == 'N' ? dB * B' : B * dB', uplo, diag)
        else
            dA .+= α .* tri!(tA == 'N' ? B'dB : dB'B, uplo, diag)
        end

        # Compute dB tangent.
        BLAS.trmm!(side, uplo, tA == 'N' ? 'T' : 'N', diag, α, A, dB)

        return tuple_fill(NoRData(), Val(5))..., ∇α, NoRData(), NoRData()
    end

    return B_dB, trmm_adjoint
end

@is_primitive(
    MinimalCtx,
    Tuple{
        typeof(BLAS.trsm!),Char,Char,Char,Char,P,AbstractMatrix{P},AbstractMatrix{P}
    } where {P<:BlasRealFloat},
)

function frule!!(
    ::Dual{typeof(BLAS.trsm!)},
    _side::Dual{Char},
    _uplo::Dual{Char},
    _t::Dual{Char},
    _diag::Dual{Char},
    α_dα::Dual{P},
    A_dA::Dual{<:AbstractMatrix{P}},
    B_dB::Dual{<:AbstractMatrix{P}},
) where {P<:BlasRealFloat}

    # Extract parameters.
    side = primal(_side)
    uplo = primal(_uplo)
    trans = primal(_t)
    diag = primal(_diag)
    α, dα = extract(α_dα)
    A, dA = arrayify(A_dA)
    B, dB = arrayify(B_dB)

    # Compute Frechet derivative.
    BLAS.trsm!(side, uplo, trans, diag, α, A, dB)
    tmp = copy(B)
    trsm!(side, uplo, trans, diag, one(P), A, tmp) # tmp now contains inv(A) B.
    dB .+= dα .* tmp

    tmp2 = copy(tmp)
    BLAS.trmm!(side, uplo, trans, diag, α, dA, tmp) # tmp now contains α dA inv(A) B.
    if diag == 'U'
        tmp .-= α .* tmp2
    end
    BLAS.trsm!(side, uplo, trans, diag, one(P), A, tmp) # tmp is now α inv(A) dA inv(A) B.
    dB .-= tmp

    # Run primal computation.
    BLAS.trsm!(side, uplo, trans, diag, α, A, B)
    return B_dB
end

function rrule!!(
    ::CoDual{typeof(BLAS.trsm!)},
    _side::CoDual{Char},
    _uplo::CoDual{Char},
    _t::CoDual{Char},
    _diag::CoDual{Char},
    α_dα::CoDual{P},
    A_dA::CoDual{<:AbstractMatrix{P}},
    B_dB::CoDual{<:AbstractMatrix{P}},
) where {P<:BlasRealFloat}

    # Extract parameters.
    side = primal(_side)
    uplo = primal(_uplo)
    trans = primal(_t)
    diag = primal(_diag)
    α = primal(α_dα)
    A, dA = arrayify(A_dA)
    B, dB = arrayify(B_dB)

    # Copy memory which will be overwritten by primal computation.
    B_copy = copy(B)

    # Run primal computation.
    trsm!(side, uplo, trans, diag, α, A, B)

    function trsm_adjoint(::NoRData)
        # Compute α gradient.
        ∇α = tr(dB'B) / α

        # Increment cotangents.
        if side == 'L'
            if trans == 'N'
                tmp = trsm!('L', uplo, 'T', diag, -one(P), A, dB * B')
                dA .+= tri!(tmp, uplo, diag)
            else
                tmp = trsm!('R', uplo, 'T', diag, -one(P), A, B * dB')
                dA .+= tri!(tmp, uplo, diag)
            end
        else
            if trans == 'N'
                tmp = trsm!('R', uplo, 'T', diag, -one(P), A, B'dB)
                dA .+= tri!(tmp, uplo, diag)
            else
                tmp = trsm!('L', uplo, 'T', diag, -one(P), A, dB'B)
                dA .+= tri!(tmp, uplo, diag)
            end
        end

        # Restore initial state.
        B .= B_copy

        # Compute dB tangent.
        BLAS.trsm!(side, uplo, trans == 'N' ? 'T' : 'N', diag, α, A, dB)
        return tuple_fill(NoRData(), Val(5))..., ∇α, NoRData(), NoRData()
    end

    return B_dB, trsm_adjoint
end

function blas_matrices(rng::AbstractRNG, P::Type{<:BlasFloat}, p::Int, q::Int)
    Xs = Any[
        randn(rng, P, p, q),
        view(randn(rng, P, p + 5, 2q), 3:(p + 2), 1:2:(2q)),
        view(randn(rng, P, 3p, 3, 2q), (p + 1):(2p), 2, 1:2:(2q)),
        reshape(view(randn(rng, P, p * q + 5), 1:(p * q)), p, q),
    ]
    @assert all(X -> size(X) == (p, q), Xs)
    @assert all(Base.Fix2(isa, AbstractMatrix{P}), Xs)
    return Xs
end

function invertible_blas_matrices(rng::AbstractRNG, P::Type{<:BlasFloat}, p::Int)
    return map(blas_matrices(rng, P, p, p)) do A
        U, _, V = svd(0.1 * A + I)
        λs = p > 1 ? collect(range(1.0, 2.0; length=p)) : [1.0]
        A .= collect(U * Diagonal(λs) * V')
        return A
    end
end

function blas_vectors(rng::AbstractRNG, P::Type{<:BlasFloat}, p::Int)
    xs = Any[
        randn(rng, P, p),
        view(randn(rng, P, p + 5), 3:(p + 2)),
        view(randn(rng, P, 3p, 3), 1:2:(2p), 2),
        reshape(view(randn(rng, P, 1, p + 5), 1:1, 1:p), p),
    ]
    @assert all(x -> length(x) == p, xs)
    @assert all(Base.Fix2(isa, AbstractVector{P}), xs)
    return xs
end

function generate_hand_written_rrule!!_test_cases(rng_ctor, ::Val{:blas})
    t_flags = ['N', 'T', 'C']
    αs = [1.0, -0.25]
    dαs = [0.0, 0.44]
    βs = [0.0, 0.33]
    dβs = [0.0, -0.11]
    uplos = ['L', 'U']
    dAs = ['N', 'U']
    Ps = [Float64, Float32]
    rng = rng_ctor(123456)

    test_cases = vcat(

        #
        # BLAS LEVEL 1
        #

        # nrm2(x)
        map_prod([Ps..., ComplexF64, ComplexF32]) do (P,)
            return map([randn(rng, P, 105)]) do x
                (false, :stability, nothing, BLAS.nrm2, x)
            end
        end...,

        # nrm2(n, x, incx)
        map_prod([Ps..., ComplexF64, ComplexF32], [5, 3], [1, 2]) do (P, n, incx)
            return map([randn(rng, P, 105)]) do x
                (false, :stability, nothing, BLAS.nrm2, n, x, incx)
            end
        end...,
        map_prod(Ps, [1, 3, 11], [1, 2, 11]) do (P, n, incx)
            flags = (false, :stability, nothing)
            return (flags..., BLAS.scal!, n, randn(rng, P), randn(rng, P, n * incx), incx)
        end,

        #
        # BLAS LEVEL 2
        #

        # gemv!
        map_prod(t_flags, [1, 3], [1, 2], Ps, αs, βs) do (tA, M, N, P, α, β)
            As = blas_matrices(rng, P, tA == 'N' ? M : N, tA == 'N' ? N : M)
            xs = blas_vectors(rng, P, N)
            ys = blas_vectors(rng, P, M)
            flags = (false, :stability, (lb=1e-3, ub=10.0))
            return map(As, xs, ys) do A, x, y
                (flags..., BLAS.gemv!, tA, P(α), A, x, P(β), y)
            end
        end...,

        # symv!
        map_prod(['L', 'U'], αs, βs, Ps) do (uplo, α, β, P)
            As = blas_matrices(rng, P, 5, 5)
            ys = blas_vectors(rng, P, 5)
            xs = blas_vectors(rng, P, 5)
            return map(As, xs, ys) do A, x, y
                (false, :stability, nothing, BLAS.symv!, uplo, P(α), A, x, P(β), y)
            end
        end...,

        # trmv!
        map_prod(uplos, t_flags, dAs, [1, 3], Ps) do (ul, tA, dA, N, P)
            As = blas_matrices(rng, P, N, N)
            bs = blas_vectors(rng, P, N)
            return map(As, bs) do A, b
                (false, :stability, nothing, BLAS.trmv!, ul, tA, dA, A, b)
            end
        end...,

        # #
        # # BLAS LEVEL 3
        # #

        # gemm!
        map_prod(t_flags, t_flags, αs, βs, Ps, dαs, dβs) do (tA, tB, α, β, P, dα, dβ)
            As = blas_matrices(rng, P, tA == 'N' ? 3 : 4, tA == 'N' ? 4 : 3)
            Bs = blas_matrices(rng, P, tB == 'N' ? 4 : 5, tB == 'N' ? 5 : 4)
            Cs = blas_matrices(rng, P, 3, 5)

            return map(As, Bs, Cs) do A, B, C
                a_da = CoDual(P(α), P(dα))
                b_db = CoDual(P(β), P(dβ))
                (false, :stability, nothing, BLAS.gemm!, tA, tB, a_da, A, B, b_db, C)
            end
        end...,

        # symm!
        map_prod(['L', 'R'], ['L', 'U'], αs, βs, Ps) do (side, ul, α, β, P)
            nA = side == 'L' ? 5 : 7
            As = blas_matrices(rng, P, nA, nA)
            Bs = blas_matrices(rng, P, 5, 7)
            Cs = blas_matrices(rng, P, 5, 7)
            return map(As, Bs, Cs) do A, B, C
                (false, :stability, nothing, BLAS.symm!, side, ul, P(α), A, B, P(β), C)
            end
        end...,

        # syrk!
        map_prod(uplos, t_flags, Ps, dαs, dβs) do (uplo, t, P, dα, dβ)
            As = blas_matrices(rng, P, t == 'N' ? 3 : 4, t == 'N' ? 4 : 3)
            return map(As) do A
                α_dα = CoDual(randn(rng, P), P(dα))
                β_dβ = CoDual(randn(rng, P), P(dβ))
                C = randn(rng, P, 3, 3)
                (false, :stability, nothing, BLAS.syrk!, uplo, t, α_dα, A, β_dβ, C)
            end
        end...,

        # trmm!
        map_prod(
            ['L', 'R'], uplos, t_flags, dAs, [1, 3], [1, 2], Ps, dαs
        ) do (side, ul, tA, dA, M, N, P, dα)
            t = tA == 'N'
            R = side == 'L' ? M : N
            As = blas_matrices(rng, P, R, R)
            Bs = blas_matrices(rng, P, M, N)
            return map(As, Bs) do A, B
                α_dα = CoDual(randn(rng, P), P(dα))
                (false, :stability, nothing, BLAS.trmm!, side, ul, tA, dA, α_dα, A, B)
            end
        end...,

        # trsm!
        map_prod(
            ['L', 'R'], uplos, t_flags, dAs, [1, 3], [1, 2], Ps
        ) do (side, ul, tA, dA, M, N, P)
            t = tA == 'N'
            R = side == 'L' ? M : N
            a = randn(rng, P)
            As = map(blas_matrices(rng, P, R, R)) do A
                A[diagind(A)] .+= 1
                return A
            end
            Bs = blas_matrices(rng, P, M, N)
            return map(As, Bs) do A, B
                (false, :stability, nothing, BLAS.trsm!, side, ul, tA, dA, a, A, B)
            end
        end...,
    )

    memory = Any[]
    return test_cases, memory
end

function generate_derived_rrule!!_test_cases(rng_ctor, ::Val{:blas})
    t_flags = ['N', 'T', 'C']
    aliased_gemm! = (tA, tB, a, b, A, C) -> BLAS.gemm!(tA, tB, a, A, A, b, C)
    Ps = [Float32, Float64]
    uplos = ['L', 'U']
    dAs = ['N', 'U']
    rng = rng_ctor(123)

    test_cases = vcat(

        # Utility
        (false, :stability, nothing, BLAS.get_num_threads),
        (false, :stability, nothing, BLAS.lbt_get_num_threads),
        (false, :stability, nothing, BLAS.set_num_threads, 1),
        (false, :stability, nothing, BLAS.lbt_set_num_threads, 1),

        #
        # BLAS LEVEL 1
        #

        map(Ps) do P
            flags = (false, :none, nothing)
            Any[
                (flags..., BLAS.dot, 3, randn(rng, P, 5), 1, randn(rng, P, 4), 1),
                (flags..., BLAS.dot, 3, randn(rng, P, 6), 2, randn(rng, P, 4), 1),
                (flags..., BLAS.dot, 3, randn(rng, P, 6), 1, randn(rng, P, 9), 3),
                (flags..., BLAS.dot, 3, randn(rng, P, 12), 3, randn(rng, P, 9), 2),
            ]
        end...,

        #
        # BLAS LEVEL 3
        #

        # aliased gemm!
        map_prod(t_flags, t_flags, Ps) do (tA, tB, P)
            As = blas_matrices(rng, P, 5, 5)
            Bs = blas_matrices(rng, P, 5, 5)
            a = randn(rng, P)
            b = randn(rng, P)
            return map_prod(As, Bs) do (A, B)
                (false, :none, nothing, aliased_gemm!, tA, tB, a, b, A, B)
            end
        end...,
    )
    memory = Any[]
    return test_cases, memory
end<|MERGE_RESOLUTION|>--- conflicted
+++ resolved
@@ -42,18 +42,15 @@
     _, _dx = arrayify(x.parent, dx.data.parent)
     return x, A(_dx, x.dims, x.mi)
 end
-<<<<<<< HEAD
 function arrayify(x::A, dx::Tangent) where {A<:Base.ReshapedArray{<:BlasRealFloat}}
     _, _dx = arrayify(x.parent, dx.fields.parent)
     return x, A(_dx, x.dims, x.mi)
 end
-=======
 function arrayify(x::Base.ReinterpretArray{T}, dx::FData) where {T<:BlasFloat}
     _, _dx = arrayify(x.parent, dx.data.parent)
     return x, reinterpret(T, _dx)
 end
 
->>>>>>> 63220ea4
 function arrayify(x::A, dx::DA) where {A,DA}
     msg =
         "Encountered unexpected array type in `Mooncake.arrayify`. This error is likely " *
